--- conflicted
+++ resolved
@@ -98,11 +98,7 @@
         "Path to the MADNESS build directory")
   set(MADNESS_URL "https://github.com/m-a-d-n-e-s-s/madness.git" CACHE STRING 
         "Path to the MADNESS repository")
-<<<<<<< HEAD
   set(MADNESS_TAG "e13f7c3b727753654b40b3d146a210048aa36ac4" CACHE STRING 
-=======
-  set(MADNESS_TAG "ta-master-track" CACHE STRING 
->>>>>>> b15932eb
         "Revision hash or tag to use when building MADNESS")
   
   if("${MADNESS_TAG}" STREQUAL "")
