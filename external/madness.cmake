# -*- mode: cmake -*-

###################
# Find MADNESS
###################

include(ExternalProject)
include(ConvertIncludesListToCompilerArgs)
include(ConvertLibrariesListToCompilerArgs)

find_package(Madness CONFIG QUIET COMPONENTS MADworld MADlinalg HINTS ${Madness_ROOT_DIR})

if(Madness_FOUND)

  cmake_push_check_state()
  
  list(APPEND CMAKE_REQUIRED_INCLUDES ${Madness_INCLUDE_DIRS} ${TiledArray_CONFIG_INCLUDE_DIRS})
  list(APPEND CMAKE_REQUIRED_LIBRARIES "${Madness_LINKER_FLAGS}" ${Madness_LIBRARIES}
      "${CMAKE_EXE_LINKER_FLAGS}" ${TiledArray_CONFIG_LIBRARIES})
  set(CMAKE_REQUIRED_FLAGS "${CMAKE_REQUIRED_FLAGS} ${Madness_COMPILE_FLAGS} ${CMAKE_CXX_FLAGS}")

  # sanity check: try compiling a simple program
  CHECK_CXX_SOURCE_COMPILES(
    "
    #include <madness/world/world.h>
    int main(int argc, char** argv) {
      madness::World& world = madness::initialize(argc, argv);
      madness::finalize();
      return 0;
    }
    "  Madness_COMPILES)

  if (NOT Madness_COMPILES)
    message(FATAL_ERROR "MADNESS found, but does not compile correctly.")
  endif()
    
  if(ENABLE_ELEMENTAL)
    
    # Check to that MADNESS was compiled with Elemental support.
    CHECK_CXX_SOURCE_COMPILES(
        "
        #include <madness/world/parallel_runtime.h>
        #ifndef MADNESS_HAS_ELEMENTAL
        # error MADNESS does not have Elemental
        #endif
        int main(int, char**) { return 0; }
        "  MADNESS_HAS_ELEMENTAL_SUPPORT)
        
    if(NOT MADNESS_HAS_ELEMENTAL_SUPPORT)
      message(FATAL_ERROR "MADNESS does not include Elemental support.")
    endif() 
    
    set(TILEDARRAY_HAS_ELEMENTAL ${MADNESS_HAS_ELEMENTAL_SUPPORT})
  endif()

  cmake_pop_check_state()

  # Set config variables
  list(APPEND TiledArray_CONFIG_INCLUDE_DIRS ${Madness_INCLUDE_DIRS})
  set(TiledArray_CONFIG_LIBRARIES ${Madness_LIBRARIES} ${TiledArray_CONFIG_LIBRARIES})
  set(TiledArray_LIBRARIES ${Madness_LIBRARIES} ${TiledArray_LIBRARIES})

  
elseif(TA_EXPERT)

  message("** MADNESS was not found or explicitly set")
  message(FATAL_ERROR "** Downloading and building MADNESS is explicitly disabled in EXPERT mode")

else()

  find_package(Git REQUIRED)
  message(STATUS "git found: ${GIT_EXECUTABLE}")

  # Create a cache entry for MADNESS build variables.
  # Note: This will not overwrite user specified values.
  set(MADNESS_SOURCE_DIR "${PROJECT_SOURCE_DIR}/external/src/madness" CACHE PATH 
        "Path to the MADNESS source code")
  set(MADNESS_BINARY_DIR "${PROJECT_BINARY_DIR}/external/build/madness" CACHE PATH 
        "Path to the MADNESS source code")
  set(Madness_URL "https://github.com/m-a-d-n-e-s-s/madness.git" CACHE STRING 
        "Path to the MADNESS repository")
  set(Madness_TAG "defad5bd3d95cc2245179dee9b23cddc937e9112" CACHE STRING 
        "Revision hash or tag to use when building MADNESS")
  
  if("${Madness_TAG}" STREQUAL "")
    message(FATAL_ERROR "Invalid value given for Madness_TAG; specify a valid hash or tag.")
  endif()
  
  # Check the MADNESS source directory to make sure it contains the source files
  # If the MADNESS source directory is the default location and does not exist,
  # MADNESS will be downloaded from git.
  message(STATUS "Checking MADNESS source directory: ${MADNESS_SOURCE_DIR}")
  if("${MADNESS_SOURCE_DIR}" STREQUAL "${PROJECT_SOURCE_DIR}/external/src/madness")

    # Create the external source directory
    if(NOT EXISTS ${PROJECT_SOURCE_DIR}/external/src)
      set(error_code 1)
      execute_process(
          COMMAND "${CMAKE_COMMAND}" -E make_directory "${PROJECT_SOURCE_DIR}/external/src"
          RESULT_VARIABLE error_code)
      if(error_code)
        message(FATAL_ERROR "Failed to create the MADNESS source directory.")
      endif()
    endif()

    # Clone the MADNESS repository
    if(NOT EXISTS ${MADNESS_SOURCE_DIR}/.git)
      message(STATUS "Pulling MADNESS from: ${Madness_URL}")
      set(error_code 1)
      set(number_of_tries 0)
      while(error_code AND number_of_tries LESS 3)
        execute_process(
            COMMAND ${GIT_EXECUTABLE} clone ${Madness_URL} madness
            WORKING_DIRECTORY ${PROJECT_SOURCE_DIR}/external/src
            RESULT_VARIABLE error_code)
        math(EXPR number_of_tries "${number_of_tries} + 1")
      endwhile()
      if(number_of_tries GREATER 1)
        message(STATUS "Had to git clone more than once: ${number_of_tries} times.")
      endif()
      if(error_code)
        message(FATAL_ERROR "Failed to clone repository: '${Madness_URL}'")
      endif()
    endif()
  
  elseif(EXISTS "${MADNESS_SOURCE_DIR}")
    message(STATUS "Checking MADNESS source directory: ${MADNESS_SOURCE_DIR} - found")
  else()
    message(STATUS "Checking MADNESS source directory: ${MADNESS_SOURCE_DIR} - not found")
    message(FATAL_ERROR "Path to MADNESS source directory does not exist.")
  endif()
  
  if(EXISTS ${MADNESS_SOURCE_DIR}/.git)
    # Checkout the correct MADNESS revision
    set(error_code 1)
    execute_process(
      COMMAND "${GIT_EXECUTABLE}" fetch
      COMMAND "${GIT_EXECUTABLE}" checkout ${Madness_TAG}
      COMMAND "./autogen.sh"
      WORKING_DIRECTORY "${MADNESS_SOURCE_DIR}"
      RESULT_VARIABLE error_code)
    if(error_code)
      message(FATAL_ERROR "Failed to checkout tag: '${Madness_TAG}'")
    endif()
        
    # Add madness-update target that will pull updates to the madness source 
    # from the git repository. This is done outside ExternalProject_add to 
    # prevent madness from doing a full pull, configure, and build everytime the 
    # project is built.
    add_custom_target(madness-update
      COMMAND ${GIT_EXECUTABLE} fetch
      COMMAND ${GIT_EXECUTABLE} checkout ${Madness_TAG}
      COMMAND "./autogen.sh"
      WORKING_DIRECTORY ${MADNESS_SOURCE_DIR}
      COMMENT "Updating source for 'madness' from ${MADNESS_URL}")

  endif()
  
  # Check that the MADNESS source director contains the 
  message(STATUS "Looking for madness.h")
  if(EXISTS ${MADNESS_SOURCE_DIR}/src/madness.h)
    message(STATUS "Looking for madness.h - found")
  else()
    message(STATUS "Looking for madness.h - not found")
    message("The MADNESS source was not found in ${MADNESS_SOURCE_DIR}.")
    message("You can download the MADNESS source with:")
    message("$ git clone https://github.com/m-a-d-n-e-s-s/madness.git madness")
    message(FATAL_ERROR "MADNESS source not found.")
  endif()
  
  # Generate the MADNESS configure script if not present
  if(NOT EXISTS ${MADNESS_SOURCE_DIR}/configure)
    set(error_code 1)
    execute_process(
      COMMAND "./autogen.sh"
      WORKING_DIRECTORY "${MADNESS_SOURCE_DIR}"
      RESULT_VARIABLE error_code)
    if(error_code)
      message(FATAL_ERROR "Failed to generate MADNESS configure script.")
    endif()
  endif()

  
  # Setup configure variables
  
  # Set compile flags
  set(MAD_CPPFLAGS "${CMAKE_CPP_FLAGS}")
  set(MAD_CFLAGS "${CMAKE_C_FLAGS}")
  set(MAD_CXXFLAGS "${CMAKE_CXX_FLAGS}")
  set(MAD_LDFLAGS "${CMAKE_EXE_LINKER_FLAGS}")

  if(CMAKE_BUILD_TYPE)
    string(TOUPPER "${CMAKE_BUILD_TYPE}" MAD_BUILD_TYPE)
    append_flags(MAD_CFLAGS "${CMAKE_C_FLAGS_${MAD_BUILD_TYPE}}")
    append_flags(MAD_CXXFLAGS "${CMAKE_CXX_FLAGS_${MAD_BUILD_TYPE}}")
  endif()

  # Set compile flags required for Elemental
  if(ENABLE_ELEMENTAL)
    include(external/elemental.cmake)
    
    foreach(_inc_dir ${Elemental_INCLUDE_DIRS})
      append_flags(MAD_CPPFLAGS "-I${_inc_dir}")
    endforeach()
    foreach(_lib ${Elemental_LIBRARIES})
      append_flags(MAD_LIBS "${_lib}")
    endforeach()
    set(MAD_ELEMENTAL_FLAG "yes")
  else()
    set(MAD_ELEMENTAL_FLAG "no")
  endif()
  
    # Set compile flags required for Elemental
  if(ENABLE_TBB)
    if(TBB_INCLUDE_DIR AND EXISTS ${TBB_INCLUDE_DIR})
      append_flags(MAD_TBB_FLAGS "--with-tbb-include=${TBB_INCLUDE_DIR}")
    endif()
    if(TBB_LIBRARY AND EXISTS ${TBB_LIBRARY})
      append_flags(MAD_TBB_FLAGS "--with-tbb-lib=${TBB_LIBRARY}")
    endif()
    if(TBB_ROOT_DIR AND EXISTS ${TBB_ROOT_DIR})
      append_flags(MAD_TBB_FLAGS "--with-tbb=${TBB_ROOT_DIR}")
    endif()
    if("${MAD_TBB_FLAGS}" STREQUAL "")
      set(MAD_TBB_FLAGS "--with-tbb=yes")
    endif()
  else()
    set(MAD_TBB_FLAGS "--with-tbb=no")
  endif()
  
  
  # Set compile flags required for MPI
  if(ENABLE_MPI)
    foreach(_inc_dir ${MPI_INCLUDE_PATH})
      append_flags(MAD_CPPFLAGS "-I${_inc_dir}")
    endforeach()
    foreach(_lib ${MPI_LIBRARIES})
      append_flags(MAD_LIBS "${_lib}")
    endforeach()
#    append_flags(MAD_CFLAGS "${MPI_COMPILE_FLAGS}")
    append_flags(MAD_CXXFLAGS "${MPI_COMPILE_FLAGS}")
    append_flags(MAD_LDFLAGS "${MPI_LINK_FLAGS}") 
    set(MAD_STUB_MPI "no")
  else()
    set(MAD_STUB_MPI "yes")
  endif()
  
  # Set compile flags required for LAPACK, BLAS, and Pthreads
#  append_flags(MAD_LDFLAGS "${LAPACK_LINKER_FLAGS}")
#  append_flags(MAD_LDFLAGS "${BLAS_LINKER_FLAGS}")
  if(LAPACK_LIBRARIES OR BLAS_LIBRARIES)
    if(UNIX AND BLA_STATIC)
      append_flags(MAD_LIBS "-Wl,--start-group")
    endif()
      foreach(_lib ${LAPACK_LIBRARIES})
        append_flags(MAD_LIBS "${_lib}")
      endforeach()
      foreach(_lib ${BLAS_LIBRARIES})
        append_flags(MAD_LIBS "${BLAS_LIBRARIES}")
      endforeach()
    if(UNIX AND BLA_STATIC)
      append_flags(MAD_LIBS "-Wl,--end-group")
    endif()
  endif()
  append_flags(MAD_LIBS "${CMAKE_THREAD_LIBS_INIT}")
  
  # Set the configuration flags for MADNESS
  
  # Set Fortran integer size
  if(INTEGER4) 
    set(MAD_F77_INT32 yes)
  else()
    set (MAD_F77_INT32 no)
  endif()
  
  # Set error handling method
  if(TA_ERROR STREQUAL none)
    set(MAD_EXCEPTION disable)
  elseif(TA_ERROR STREQUAL throw)
    set(MAD_EXCEPTION throw)
  elseif(TA_ERROR STREQUAL assert)
    set(MAD_EXCEPTION assert)
  else()
    set(MAD_EXCEPTION throw)
  endif()
  
  # Create or clean the build directory
  if(EXISTS "${MADNESS_BINARY_DIR}")
    set(error_code 1)
    execute_process(
        COMMAND "${CMAKE_COMMAND}" -E remove -f "./*"
        WORKING_DIRECTORY ${MADNESS_BINARY_DIR}
        RESULT_VARIABLE error_code)
    if(error_code)
      message(FATAL_ERROR "Failed to delete existing files the MADNESS build directory.")
    endif()
  else()
    set(error_code 1)
    execute_process(
        COMMAND "${CMAKE_COMMAND}" -E make_directory "${MADNESS_BINARY_DIR}"
        RESULT_VARIABLE error_code)
    if(error_code)
      message(FATAL_ERROR "Failed to create the MADNESS build directory.")
    endif()
  endif()


  # Configure MADNESS
  set(error_code 1)
  execute_process(
      COMMAND "${MADNESS_SOURCE_DIR}/configure"
                "--prefix=${CMAKE_INSTALL_PREFIX}"
                "--disable-debugging"
                "--disable-optimization"
                "--disable-optimal"
                "--disable-warning"
                "--enable-madex=${MAD_EXCEPTION}"
                "--enable-dependency-tracking"
                "--with-mpi-thread=multiple"
                "--with-fortran-int32=${MAD_F77_INT32}"
                "--with-stubmpi=${MAD_STUB_MPI}"
                "--with-elemental=${MAD_ELEMENTAL_FLAG}"
                "${MAD_TBB_FLAGS}"
                "--without-mkl"
                "--without-libxc"
                "${MAD_EXTRA_CONFIGURE_FLAGS}"
                "MPICXX=${CMAKE_CXX_COMPILER}"
                "MPICC=${CMAKE_C_COMPILER}"
                "CPPFLAGS=${MAD_CPPFLAGS}"
                "CC=${CMAKE_C_COMPILER}" "CFLAGS=${MAD_CFLAGS}"
                "CXX=${CMAKE_CXX_COMPILER}" "CXXFLAGS=${MAD_CXXFLAGS}"
                "F77=${CMAKE_Fortran_COMPILER}" "FFLAGS=${CMAKE_Fortran_FLAGS}"
                "LDFLAGS=${MAD_LDFLAGS}"
                "LIBS=${MAD_LIBS}"
      WORKING_DIRECTORY "${MADNESS_BINARY_DIR}"
      RESULT_VARIABLE error_code)
  if(error_code)
    message(FATAL_ERROR "The MADNESS configure script failed.")
  endif()
  
<<<<<<< HEAD
  ExternalProject_Add(madness
    DEPENDS ${MAD_DEPENDS}
    PREFIX ${CMAKE_INSTALL_PREFIX}
    STAMP_DIR ${MADNESS_BINARY_DIR}/stamp
   #--Download step--------------
    GIT_REPOSITORY ${Madness_URL}
    GIT_TAG ${Madness_TAG}
   #--Update/Patch step----------
    UPDATE_COMMAND ""
    PATCH_COMMAND /bin/sh ${MADNESS_SOURCE_DIR}/autogen.sh
   #--Configure step-------------
    SOURCE_DIR ${MADNESS_SOURCE_DIR}
    CONFIGURE_COMMAND ${MADNESS_SOURCE_DIR}/configure
      --prefix=${CMAKE_INSTALL_PREFIX}
      --disable-debugging
      --disable-optimization
      --disable-optimal
      --enable-madex=${MAD_EXCEPTION}
      --enable-dependency-tracking
      --with-mpi-thread=multiple
      --with-fortran-int32=${MAD_F77_INT32}
      --with-stubmpi=${MAD_STUB_MPI}
      --with-elemental=${MAD_ELEMENTAL_FLAG}
      --with-tbb=${MAD_TBB_FLAG}
      --without-mkl
      ${MAD_EXTRA_CONFIGURE_FLAGS}
      MPICXX=${CMAKE_CXX_COMPILER}
      MPICC=${CMAKE_C_COMPILER}
      CPPFLAGS=${MAD_CPPFLAGS}
      CC=${CMAKE_C_COMPILER} CFLAGS=${MAD_CFLAGS}
      CXX=${CMAKE_CXX_COMPILER} CXXFLAGS=${MAD_CXXFLAGS}
      F77=${CMAKE_Fortran_COMPILER} FFLAGS=${CMAKE_Fortran_FLAGS}
      LDFLAGS=${MAD_LDFLAGS}
      LIBS=${MAD_LIBS}
    CMAKE_GENERATOR "Unix Makefiles"
   #--Build step-----------------
    BINARY_DIR ${MADNESS_BINARY_DIR}
    BUILD_COMMAND $(MAKE) tensor world V=0
   #--Install step---------------
    INSTALL_COMMAND ""
    STEP_TARGETS download patch configure build
    )
=======
  include(${MADNESS_BINARY_DIR}/config/madness-project.cmake)
>>>>>>> f90486cb

  message("Madness_INCLUDE_DIRS        = ${Madness_INCLUDE_DIRS}")
  message("Madness_LIBRARIES           = ${Madness_LIBRARIES}")
  message("Madness_MADchem_LIBRARY     = ${Madness_MADchem_LIBRARY}")
  message("Madness_MADmra_LIBRARY      = ${Madness_MADmra_LIBRARY}")
  message("Madness_MADtinyxml_LIBRARY  = ${Madness_MADtinyxml_LIBRARY}")
  message("Madness_MADmuparser_LIBRARY = ${Madness_MADmuparser_LIBRARY}")
  message("Madness_MADlinalg_LIBRARY   = ${Madness_MADlinalg_LIBRARY}")
  message("Madness_MADtensor_LIBRARY   = ${Madness_MADtensor_LIBRARY}")
  message("Madness_MADmisc_LIBRARY     = ${Madness_MADmisc_LIBRARY}")
  message("Madness_MADworld_LIBRARY    = ${Madness_MADworld_LIBRARY}")
  message("Madness_COMPILE_FLAGS       = ${Madness_COMPILE_FLAGS}")
  message("Madness_LINKER_FLAGS        = ${Madness_LINKER_FLAGS}")
  message("Madness_VERSION             = ${Madness_VERSION}")
  message("Madness_F77_INTEGER_SIZE    = ${Madness_F77_INTEGER_SIZE}")
  
  # Removed all the flags passed to MADNESS configure
  string(REGEX REPLACE "-(O[0-9s]|g[0-9]?)([ ]+|$)" "" MAD_CXXFLAGS "${MAD_CXXFLAGS}")
  string(STRIP "${MAD_CXXFLAGS}" MAD_CXXFLAGS)
  string(REPLACE "${MAD_CXXFLAGS}" "" 
        Madness_COMPILE_FLAGS "${Madness_COMPILE_FLAGS}")
  string(REPLACE "${MAD_CPPFLAGS}" "" 
        Madness_COMPILE_FLAGS "${Madness_COMPILE_FLAGS}")
  string(STRIP "${Madness_COMPILE_FLAGS}" Madness_COMPILE_FLAGS)
  string(REPLACE "${MAD_CXXFLAGS}" "" 
        Madness_LINKER_FLAGS "${Madness_LINKER_FLAGS}")
  string(REPLACE "${MAD_LDFLAGS}" "" 
        Madness_LINKER_FLAGS "${Madness_LINKER_FLAGS}")
  string(REPLACE "${MAD_LIBS}" "" 
        Madness_LIBRARIES "${Madness_LIBRARIES}")
  string(STRIP "${Madness_LIBRARIES}" Madness_LIBRARIES)
  string(STRIP "${Madness_LINKER_FLAGS}" Madness_LINKER_FLAGS)
  
  # Removed the MADNESS libraries that are not needed by TiledArray.
  list(REMOVE_ITEM Madness_LIBRARIES 
    ${Madness_MADchem_LIBRARY} ${Madness_MADmra_LIBRARY}
    ${Madness_MADtinyxml_LIBRARY} ${Madness_MADmuparser_LIBRARY}
    ${Madness_MADlinalg_LIBRARY} ${Madness_MADtensor_LIBRARY}
    ${Madness_MADmisc_LIBRARY})
  
  message("Madness_COMPILE_FLAGS = '${Madness_COMPILE_FLAGS}'")
  message("Madness_LIBRARIES     = '${Madness_LIBRARIES}'")
  message("Madness_LINKER_FLAGS  = '${Madness_LINKER_FLAGS}'")

  set(MAD_CPPFLAGS "${CMAKE_CPP_FLAGS}")
  set(MAD_CFLAGS "${CMAKE_C_FLAGS}")
  set(MAD_CXXFLAGS "${CMAKE_CXX_FLAGS}")
  set(MAD_LDFLAGS "${CMAKE_EXE_LINKER_FLAGS}")

  if(CMAKE_BUILD_TYPE)
    string(TOUPPER "${CMAKE_BUILD_TYPE}" MAD_BUILD_TYPE)
    append_flags(MAD_CFLAGS "${CMAKE_C_FLAGS_${MAD_BUILD_TYPE}}")
    append_flags(MAD_CXXFLAGS "")
  endif()
  add_custom_target(madness-build ALL
      COMMAND ${CMAKE_MAKE_PROGRAM} world V=0
      WORKING_DIRECTORY ${MADNESS_BINARY_DIR}
      COMMENT Building 'madness')

  # Add madness-clean target that will delete files generated by MADNESS build.
  add_custom_target(madness-clean
    COMMAND ${CMAKE_MAKE_PROGRAM} clean
    WORKING_DIRECTORY ${MADNESS_BINARY_DIR}
    COMMENT Cleaning build directory for 'madness')
  
  # Since 'madness-install' target cannot be linked to the 'install' target,
  # we will do it manually here.
  install(CODE
      "
      execute_process(
          COMMAND \"${CMAKE_MAKE_PROGRAM}\" \"install-tensor\" \"install-world\" 
          WORKING_DIRECTORY \"${MADNESS_BINARY_DIR}\"
          RESULT_VARIABLE error_code)
      if(error_code)
        message(FATAL_ERROR \"Failed to install 'madness'\")
      endif()
      "
      )

  # Set build dependencies and compiler arguments
  add_dependencies(External madness-build)

  # Set config variables 
  set(TiledArray_CONFIG_LIBRARIES ${Madness_LIBRARIES}
      ${TiledArray_CONFIG_LIBRARIES})

endif()


include_directories(${Madness_INCLUDE_DIRS})
set(TiledArray_LIBRARIES ${Madness_LIBRARIES} ${TiledArray_LIBRARIES})
append_flags(CMAKE_CXX_FLAGS "${Madness_COMPILE_FLAGS}")
append_flags(CMAKE_EXE_LINKER_FLAGS "${Madness_LINKER_FLAGS}")
<|MERGE_RESOLUTION|>--- conflicted
+++ resolved
@@ -338,52 +338,7 @@
     message(FATAL_ERROR "The MADNESS configure script failed.")
   endif()
   
-<<<<<<< HEAD
-  ExternalProject_Add(madness
-    DEPENDS ${MAD_DEPENDS}
-    PREFIX ${CMAKE_INSTALL_PREFIX}
-    STAMP_DIR ${MADNESS_BINARY_DIR}/stamp
-   #--Download step--------------
-    GIT_REPOSITORY ${Madness_URL}
-    GIT_TAG ${Madness_TAG}
-   #--Update/Patch step----------
-    UPDATE_COMMAND ""
-    PATCH_COMMAND /bin/sh ${MADNESS_SOURCE_DIR}/autogen.sh
-   #--Configure step-------------
-    SOURCE_DIR ${MADNESS_SOURCE_DIR}
-    CONFIGURE_COMMAND ${MADNESS_SOURCE_DIR}/configure
-      --prefix=${CMAKE_INSTALL_PREFIX}
-      --disable-debugging
-      --disable-optimization
-      --disable-optimal
-      --enable-madex=${MAD_EXCEPTION}
-      --enable-dependency-tracking
-      --with-mpi-thread=multiple
-      --with-fortran-int32=${MAD_F77_INT32}
-      --with-stubmpi=${MAD_STUB_MPI}
-      --with-elemental=${MAD_ELEMENTAL_FLAG}
-      --with-tbb=${MAD_TBB_FLAG}
-      --without-mkl
-      ${MAD_EXTRA_CONFIGURE_FLAGS}
-      MPICXX=${CMAKE_CXX_COMPILER}
-      MPICC=${CMAKE_C_COMPILER}
-      CPPFLAGS=${MAD_CPPFLAGS}
-      CC=${CMAKE_C_COMPILER} CFLAGS=${MAD_CFLAGS}
-      CXX=${CMAKE_CXX_COMPILER} CXXFLAGS=${MAD_CXXFLAGS}
-      F77=${CMAKE_Fortran_COMPILER} FFLAGS=${CMAKE_Fortran_FLAGS}
-      LDFLAGS=${MAD_LDFLAGS}
-      LIBS=${MAD_LIBS}
-    CMAKE_GENERATOR "Unix Makefiles"
-   #--Build step-----------------
-    BINARY_DIR ${MADNESS_BINARY_DIR}
-    BUILD_COMMAND $(MAKE) tensor world V=0
-   #--Install step---------------
-    INSTALL_COMMAND ""
-    STEP_TARGETS download patch configure build
-    )
-=======
   include(${MADNESS_BINARY_DIR}/config/madness-project.cmake)
->>>>>>> f90486cb
 
   message("Madness_INCLUDE_DIRS        = ${Madness_INCLUDE_DIRS}")
   message("Madness_LIBRARIES           = ${Madness_LIBRARIES}")
