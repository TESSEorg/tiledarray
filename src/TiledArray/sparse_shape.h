/*
 *  This file is a part of TiledArray.
 *  Copyright (C) 2013  Virginia Tech
 *
 *  This program is free software: you can redistribute it and/or modify
 *  it under the terms of the GNU General Public License as published by
 *  the Free Software Foundation, either version 3 of the License, or
 *  (at your option) any later version.
 *
 *  This program is distributed in the hope that it will be useful,
 *  but WITHOUT ANY WARRANTY; without even the implied warranty of
 *  MERCHANTABILITY or FITNESS FOR A PARTICULAR PURPOSE.  See the
 *  GNU General Public License for more details.
 *
 *  You should have received a copy of the GNU General Public License
 *  along with this program.  If not, see <http://www.gnu.org/licenses/>.
 *
 *  Justus Calvin
 *  Department of Chemistry, Virginia Tech
 *
 *  sparse_shape.h
 *  Jul 9, 2013
 *
 */

#ifndef TILEDARRAY_SPARSE_SHAPE_H__INCLUDED
#define TILEDARRAY_SPARSE_SHAPE_H__INCLUDED

#include <TiledArray/tensor.h>
#include <TiledArray/tiled_range.h>
#include <TiledArray/val_array.h>
#include <TiledArray/tensor/shift_wrapper.h>
#include <TiledArray/tensor/tensor_interface.h>
#ifdef TILEDARRAY_HAS_MONDRIAAN
#include <TiledArray/partition/hypergraph.h>
#endif // TILEDARRAY_HAS_MONDRIAAN

namespace TiledArray {

  /// Arbitrary sparse shape

  /// Sparse shape uses a \c Tensor of Frobenius norms to estimate the magnitude
  /// of the data contained in tiles of an Array object. Because tiles may have
  /// an arbitrary size, the norm data is normalized, internally, by dividing
  /// the norms by the number of elements in each tile.
  /// \f[
  /// {\rm{shape}}_{ij...} = \frac{\|A_{ij...}\|}{N_i N_j ...}
  /// \f]
  /// where \f$ij...\f$ are tile indices, \f$\|A_{ij}\|\f$ is norm of tile
  /// \f$ij...\f$, and \f$N_i N_j ...\f$ is the product of tile \f$ij...\f$ in
  /// each dimension.
  /// \tparam T The sparse element value type
  template <typename T>
  class SparseShape {
  public:
    typedef SparseShape<T> SparseShape_; ///< This object type
    typedef T value_type; ///< The norm value type
    typedef typename Tensor<value_type>::size_type size_type; ///< Size type

  private:

    // T must be a numeric type
    static_assert(std::is_floating_point<T>::value,
        "SparseShape template type T must be a floating point type");

    // Internal typedefs
    typedef detail::ValArray<value_type> vector_type;

    Tensor<value_type> tile_norms_; ///< Tile magnitude data
    std::shared_ptr<vector_type> size_vectors_; ///< Tile volume data
    size_type zero_tile_count_; ///< Number of zero tiles
    static value_type threshold_; ///< The zero threshold

    template <typename Op>
    static vector_type
    recursive_outer_product(const vector_type* const size_vectors,
        const unsigned int dim, const Op& op)
    {
      vector_type result;

      if(dim == 1u) {
        // Construct a modified copy of size_vector[0]
        result = op(*size_vectors);
      } else {
        // Compute split the range and compute the outer products
        const unsigned int middle = (dim >> 1u) + (dim & 1u);
        const vector_type left = recursive_outer_product(size_vectors, middle, op);
        const vector_type right = recursive_outer_product(size_vectors + middle, dim - middle, op);

        // Compute the outer product of left and right

        result = vector_type(left.size() * right.size());
        result.outer_fill(left, right,
            [] (const value_type left, const value_type right) { return left * right; });
      }

      return result;
    }


    /// Normalize tile norms

    /// This function will divide each norm by the number of elements in the
    /// tile. If the normalized norm is less than threshold, the value is set to
    /// zero.
    void normalize() {
      const value_type threshold = threshold_;
      const unsigned int dim = tile_norms_.range().rank();
      const vector_type* restrict const size_vectors = size_vectors_.get();
      size_type zero_tile_count = 0ul;

      if(dim == 1u) {
        auto normalize_op = [threshold, &zero_tile_count] (value_type& norm, const value_type size) {
          TA_ASSERT(norm >= value_type(0));
          norm /= size;
          if(norm < threshold) {
            norm = value_type(0);
            ++zero_tile_count;
          }
        };

        // This is the easy case where the data is a vector and can be
        // normalized directly.
        math::inplace_vector_op(normalize_op, size_vectors[0].size(), tile_norms_.data(),
            size_vectors[0].data());

      } else {
        // Here the normalization constants are computed and multiplied by the
        // norm data using a recursive, outer-product algorithm. This is done to
        // minimize temporary memory requirements, memory bandwidth, and work.

        auto inv_vec_op = [] (const vector_type& size_vector) {
          return vector_type(size_vector,
              [] (const value_type size) { return value_type(1) / size; });
        };

        // Compute the left and right outer products
        const unsigned int middle = (dim >> 1u) + (dim & 1u);
        const vector_type left = recursive_outer_product(size_vectors, middle, inv_vec_op);
        const vector_type right = recursive_outer_product(size_vectors + middle, dim - middle, inv_vec_op);

        auto normalize_op = [threshold, &zero_tile_count] (value_type& norm,
            const value_type x, const value_type y)
        {
          TA_ASSERT(norm >= value_type(0));
          norm *= x * y;
          if(norm < threshold) {
            norm = value_type(0);
            ++zero_tile_count;
          }
        };

        math::outer(left.size(), right.size(), left.data(), right.data(),
            tile_norms_.data(), normalize_op);
      }

      zero_tile_count_ = zero_tile_count;
    }

    static std::shared_ptr<vector_type>
    initialize_size_vectors(const TiledRange& trange) {
      // Allocate memory for size vectors
      const unsigned int dim = trange.tiles().rank();
      std::shared_ptr<vector_type> size_vectors(new vector_type[dim],
          std::default_delete<vector_type[]>());

      // Initialize the size vectors
      for(unsigned int i = 0ul; i != dim; ++i) {
        const size_type n = trange.data()[i].tiles().second - trange.data()[i].tiles().first;

        size_vectors.get()[i] = vector_type(n, & (* trange.data()[i].begin()),
            [] (const TiledRange1::range_type& tile)
            { return value_type(tile.second - tile.first); });
      }

      return size_vectors;
    }

    std::shared_ptr<vector_type> perm_size_vectors(const Permutation& perm) const {
      const unsigned int n = tile_norms_.range().rank();

      // Allocate memory for the contracted size vectors
      std::shared_ptr<vector_type> result_size_vectors(new vector_type[n],
          std::default_delete<vector_type[]>());

      // Initialize the size vectors
      for(unsigned int i = 0u; i < n; ++i) {
        const unsigned int perm_i = perm[i];
        result_size_vectors.get()[perm_i] = size_vectors_.get()[i];
      }

      return result_size_vectors;
    }

    SparseShape(const Tensor<T>& tile_norms, const std::shared_ptr<vector_type>& size_vectors,
        const size_type zero_tile_count) :
      tile_norms_(tile_norms), size_vectors_(size_vectors),
      zero_tile_count_(zero_tile_count)
    { }

  public:

    /// Default constructor

    /// Construct a shape with no data.
    SparseShape() : tile_norms_(), size_vectors_(), zero_tile_count_(0ul) { }

    /// Constructor

    /// This constructor will normalize the tile norm, where the normalization
    /// constant for each tile is the inverse of the number of elements in the
    /// tile.
    /// \param tile_norms The Frobenius norm of tiles
    /// \param trange The tiled range of the tensor
    SparseShape(const Tensor<value_type>& tile_norms, const TiledRange& trange) :
      tile_norms_(tile_norms.clone()), size_vectors_(initialize_size_vectors(trange)),
      zero_tile_count_(0ul)
    {
      TA_ASSERT(! tile_norms_.empty());
      TA_ASSERT(tile_norms_.range() == trange.tiles());

      normalize();
    }

    /// Collective constructor

    /// This constructor will sum the tile_norms data across all processes (via
    /// an all reduce). After the norms have been summed, it will be normalized.
    /// The normalization constant for each tile is the inverse of the number of
    /// elements in the tile.
    /// \param world The world where the shape will live
    /// \param tile_norms The Frobenius norm of tiles
    /// \param trange The tiled range of the tensor
    SparseShape(World& world, const Tensor<value_type>& tile_norms,
        const TiledRange& trange) :
      tile_norms_(tile_norms.clone()), size_vectors_(initialize_size_vectors(trange)),
      zero_tile_count_(0ul)
    {
      TA_ASSERT(! tile_norms_.empty());
      TA_ASSERT(tile_norms_.range() == trange.tiles());

      // Do global initialization of norm data
      world.gop.sum(tile_norms_.data(), tile_norms_.size());

      normalize();
    }

    /// Copy constructor

    /// Shallow copy of \c other.
    /// \param other The other shape object to be copied
    SparseShape(const SparseShape<T>& other) :
      tile_norms_(other.tile_norms_), size_vectors_(other.size_vectors_),
      zero_tile_count_(other.zero_tile_count_)
    { }

    /// Copy assignment operator

    /// Shallow copy of \c other.
    /// \param other The other shape object to be copied
    /// \return A reference to this object.
    SparseShape<T>& operator=(const SparseShape<T>& other) {
      tile_norms_ = other.tile_norms_;
      size_vectors_ = other.size_vectors_;
      zero_tile_count_ = other.zero_tile_count_;
      return *this;
    }

    /// Validate shape range

    /// \return \c true when range matches the range of this shape
    bool validate(const Range& range) const {
      if(tile_norms_.empty())
        return false;
      return (range == tile_norms_.range());
    }

    /// Check that a tile is zero

    /// \tparam Index The type of the index
    /// \return false
    template <typename Index>
    bool is_zero(const Index& i) const {
      TA_ASSERT(! tile_norms_.empty());
      return tile_norms_[i] < threshold_;
    }

    /// Check density

    /// \return true
    static constexpr bool is_dense() { return false; }

    /// Sparsity of the shape

    /// \return The fraction of tiles that are zero.
    float sparsity() const {
      TA_ASSERT(! tile_norms_.empty());
      return float(zero_tile_count_) / float(tile_norms_.size());
    }

    /// Number of non-zero tiles

    /// \return the number of non-zero tiles in the shape
    size_type num_nonzeros() const {
      return tile_norms_.size() - zero_tile_count_;
    }

    /// Threshold accessor

    /// \return The current threshold
    static value_type threshold() { return threshold_; }

    /// Set threshold to \c thresh

    /// \param thresh The new threshold
    static void threshold(const value_type thresh) { threshold_ = thresh; }

    /// Tile norm accessor

    /// \tparam Index The index type
    /// \param index The index of the tile norm to retrieve
    /// \return The norm of the tile at \c index
    template <typename Index>
    value_type operator[](const Index& index) const {
      TA_ASSERT(! tile_norms_.empty());
      return tile_norms_[index];
    }

    /// TiledRange data accessor

    /// \return A reference to the tiled range data
    /// \note The data structure returned by this function is not a \c TiledRange
    /// object, nor is it directly convertible to a \c TiledRange object.
    std::shared_ptr<vector_type> tiled_range() const { return size_vectors_; }

    /// Data accessor

    /// \return A reference to the \c Tensor object that stores shape data
    const Tensor<value_type>& data() const { return tile_norms_; }

    /// Initialization check

    /// \return \c true when this shape has been initialized.
    bool empty() const { return tile_norms_.empty(); }

<<<<<<< HEAD
#ifdef TILEDARRAY_HAS_MONDRIAAN

    detail::HyperGraph make_row_hypergraph(const SparseShape_& right,
        const math::GemmHelper& gemm_helper) const
    {
      detail::HyperGraph hypergraph;

      // Compute the outer and inner ranks
      const auto m_rank =
          gemm_helper.left_outer_end() - gemm_helper.left_outer_begin();
      const auto n_rank =
          gemm_helper.right_outer_end() - gemm_helper.right_outer_begin();
      const auto k_rank =
          gemm_helper.left_inner_end() - gemm_helper.left_inner_begin();

      // Compute the outer size vectors
      const vector_type m_sizes =
          recursive_outer_product(size_vectors_.get() + gemm_helper.left_outer_begin(),
              m_rank, [] (const vector_type& size_vector) -> const vector_type&
              { return size_vector; });
      const size_type M = m_sizes.size();
      const vector_type n_sizes =
          recursive_outer_product(right.size_vectors_.get() + gemm_helper.right_outer_begin(),
              n_rank, [] (const vector_type& size_vector) -> const vector_type&
              { return size_vector; });
      const size_type N = n_sizes.size();

      if(k_rank > 0u) {

        // Compute the inner size vector
        const vector_type k_sizes =
            recursive_outer_product(size_vectors_.get() + gemm_helper.left_inner_begin(),
                k_rank, [] (const vector_type& size_vector) -> const vector_type&
                { return size_vector; });
        const size_type K = k_sizes.size();

        // Initialize the hypergraph
        hypergraph = detail::HyperGraph(M, K, M * K - zero_tile_count_);

        // Compute the nets weights, where net_weight[k] is equal to the sum of
        // the block sizes in the k-th row of the right-hand matrix.
        for(size_type net = 0ul; net < K; ++net) {
          for(size_type n = 0ul; n < N; ++n) {
            if(right.is_zero(net * N + n))
              continue;

            hypergraph.net_weights()[net] += n_sizes[n];
          }

          hypergraph.net_weights()[net] *= k_sizes[net];
        }

        // Add pins to the hypergraph, one per non-zero block of the left-hand
        // matrix. The weight of each pin is proportional to the computational
        // work associated with each block.
        for(size_type cell = 0ul; cell < M; ++cell) {
          for(size_type net = 0ul; net < K; ++net) {
            if(is_zero(cell * K + net))
              continue;

            hypergraph.add_pin(cell, net,
                hypergraph.net_weights()[net] * m_sizes[cell]);
          }
        }

      } else {

        // Initialize the hypergraph
        hypergraph = detail::HyperGraph(M, 1ul, M - zero_tile_count_);

        // Compute the net weight, which is equal to the sum of the non-zero
        // blocks right-hand matrix.
        for(size_type n = 0ul; n < N; ++n) {
          if(right.is_zero(n))
            continue;

          hypergraph.net_weights()[0] += n_sizes[n];
        }

        // Add pins to the hypergraph, one per non-zero block of the left-hand
        // matrix. The weight of each pin is proportional to the computational
        // work associated with the block.
        for(size_type cell = 0ul; cell < M; ++cell) {
          if(is_zero(cell))
            continue;

          hypergraph.add_pin(cell, 0,
              hypergraph.net_weights()[0] * m_sizes[cell]);
        }
      }

      return hypergraph;
    }

    detail::HyperGraph make_col_hypergraph(const SparseShape_& left,
        const math::GemmHelper& gemm_helper) const
    {
      detail::HyperGraph hypergraph;

      // Compute the outer and inner ranks
      const auto m_rank =
          gemm_helper.left_outer_end() - gemm_helper.left_outer_begin();
      const auto n_rank =
          gemm_helper.right_outer_end() - gemm_helper.right_outer_begin();
      const auto k_rank =
          gemm_helper.left_inner_end() - gemm_helper.left_inner_begin();

      // Compute the outer size vectors
      const vector_type m_sizes =
          recursive_outer_product(left.size_vectors_.get() + gemm_helper.left_outer_begin(),
              m_rank, [] (const vector_type& size_vector) -> const vector_type&
              { return size_vector; });
      const size_type M = m_sizes.size();
      const vector_type n_sizes =
          recursive_outer_product(size_vectors_.get() + gemm_helper.right_outer_begin(),
              n_rank, [] (const vector_type& size_vector) -> const vector_type&
              { return size_vector; });
      const size_type N = n_sizes.size();

      vector_type k_sizes;
      size_type K = 1;

      if(k_rank > 0u) {

        // Compute the inner size vector
        const vector_type k_sizes =
            recursive_outer_product(size_vectors_.get() + gemm_helper.left_inner_begin(),
                k_rank, [] (const vector_type& size_vector) -> const vector_type&
                { return size_vector; });
        const size_type K = k_sizes.size();

        // Initialize the hypergraph
        hypergraph = detail::HyperGraph(M, K, M * K - zero_tile_count_);

        // Compute the nets weights, where net_weight[k] is equal to the sum of
        // the block sizes in the k-th column of the left-hand matrix.
        for(size_type m = 0ul; m < M; ++m) {
          for(size_type net = 0ul; net < K; ++net) {
            if(left.is_zero(m * K + net))
              continue;

            hypergraph.net_weights()[net] += m_sizes[m] * k_sizes[net];
          }
        }

        // Add pins to the hypergraph, one per non-zero block of the left-hand
        // matrix. The weight of each pin is proportional to the computational
        // work associated with each block.
        for(size_type cell = 0ul; cell < N; ++cell) {
          for(size_type net = 0ul; net < K; ++net) {
            if(is_zero(net * N + cell))
              continue;

            hypergraph.add_pin(cell, net,
                hypergraph.net_weights()[net] * n_sizes[cell]);
          }
        }

      } else {

        // Initialize the hypergraph
        hypergraph = detail::HyperGraph(N, 1, N - zero_tile_count_);

        // Compute the net weight, which is equal to the sum of the non-zero
        // blocks left-hand matrix.
        for(size_type m = 0ul; m < M; ++m) {
          if(left.is_zero(m))
            continue;

          hypergraph.net_weights()[0] += m_sizes[m];
        }

        // Add pins to the hypergraph, one per non-zero block of the left-hand
        // matrix. The weight of each pin is proportional to the computational
        // work associated with the block.
        for(size_type cell = 0ul; cell < N; ++cell) {
          if(is_zero(cell))
            continue;

          hypergraph.add_pin(cell, 0,
              hypergraph.net_weights()[0] * n_sizes[cell]);
        }
      }

      return hypergraph;
    }

#endif // TILEDARRAY_HAS_MONDRIAAN

=======
    /// Update sub-block of shape

    /// Update a sub-block shape information with another shape object.
    /// \tparam Index The bound index type
    /// \param lower_bound The lower bound of the sub-block to be updated
    /// \param upper_bound The upper bound of the sub-block to be updated
    /// \param other The shape that will be used to update the sub-block
    /// \return A new sparse shape object where the specified sub-block contains the data
    /// result_tile_norms of \c other.
    template <typename Index>
    SparseShape update_block(const Index& lower_bound, const Index& upper_bound,
        const SparseShape& other)
    {
      Tensor<value_type> result_tile_norms = tile_norms_.clone();

      auto result_tile_norms_blk = result_tile_norms.block(lower_bound, upper_bound);
      const value_type threshold = threshold_;
      size_type zero_tile_count = zero_tile_count_;
      result_tile_norms_blk.inplace_binary(other.tile_norms_,
          [threshold,&zero_tile_count] (value_type& l, const value_type r) {
            // Update the zero tile count for the result
            if((l < threshold) && (r >= threshold))
              ++zero_tile_count;
            else if((l >= threshold) && (r < threshold))
              --zero_tile_count;

            // Update the tile norm value
            l = r;
          });

      return SparseShape_(result_tile_norms, size_vectors_, zero_tile_count);
    }

>>>>>>> 6e0f84e7
  private:

    /// Create a copy of a sub-block of the shape

    /// \tparam Index The upper and lower bound array type
    /// \param lower_bound The lower bound of the sub-block
    /// \param upper_bound The upper bound of the sub-block
    template <typename Index>
    std::shared_ptr<vector_type>
    block_range(const Index& lower_bound, const Index& upper_bound) const {
      TA_ASSERT(detail::size(lower_bound) == tile_norms_.range().rank());
      TA_ASSERT(detail::size(upper_bound) == tile_norms_.range().rank());

      // Get the number dimensions of the the shape
      const auto rank = detail::size(lower_bound);
      const auto* restrict const lower = detail::data(lower_bound);
      const auto* restrict const upper = detail::data(upper_bound);

      std::shared_ptr<vector_type> size_vectors(new vector_type[rank],
          std::default_delete<vector_type[]>());

      for(auto i = 0ul; i < rank; ++i) {
        // Get the new range size
        const auto lower_i = lower[i];
        const auto upper_i = upper[i];
        const auto extent_i = upper_i - lower_i;

        // Check that the input indices are in range
        TA_ASSERT(lower_i < upper_i);
        TA_ASSERT(upper_i <= tile_norms_.range().upbound_data()[i]);

        // Compute the trange data for the result shape
        size_vectors.get()[i] = vector_type(extent_i,
            size_vectors_.get()[i].data() + lower_i,
            [=] (const size_type j) { return j - lower_i; });
      }

      return size_vectors;
    }

  public:
    /// Create a copy of a sub-block of the shape

    /// \tparam Index The upper and lower bound array type
    /// \param lower_bound The lower bound of the sub-block
    /// \param upper_bound The upper bound of the sub-block
    template <typename Index>
    SparseShape block(const Index& lower_bound, const Index& upper_bound) const {
      std::shared_ptr<vector_type> size_vectors =
          block_range(lower_bound, upper_bound);

      // Copy the data from arg to result
      const value_type threshold = threshold_;
      size_type zero_tile_count = 0ul;
      auto copy_op = [threshold,&zero_tile_count] (value_type& restrict result,
          const value_type arg)
      {
        result = arg;
        if(arg < threshold)
          ++zero_tile_count;
      };


      // Construct the result norms tensor
      TensorConstView<value_type> block_view =
          tile_norms_.block(lower_bound, upper_bound);
      Tensor<value_type> result_norms((Range(block_view.range().extent())));
      result_norms.inplace_binary(shift(block_view), copy_op);

      return SparseShape(result_norms, size_vectors, zero_tile_count);
    }


    /// Create a scaled sub-block of the shape

    /// \tparam Index The upper and lower bound array type
    /// \param lower_bound The lower bound of the sub-block
    /// \param upper_bound The upper bound of the sub-block
    template <typename Index>
    SparseShape block(const Index& lower_bound, const Index& upper_bound,
        const value_type factor) const
    {
      std::shared_ptr<vector_type> size_vectors =
          block_range(lower_bound, upper_bound);

      // Copy the data from arg to result
      const value_type threshold = threshold_;
      size_type zero_tile_count = 0ul;
      auto copy_op = [factor,threshold,&zero_tile_count] (value_type& restrict result,
              const value_type arg)
      {
        result = arg * factor;
        if(result < threshold) {
          ++zero_tile_count;
          result = value_type(0);
        }
      };

      // Construct the result norms tensor
      TensorConstView<value_type> block_view =
          tile_norms_.block(lower_bound, upper_bound);
      Tensor<value_type> result_norms((Range(block_view.range().extent())));
      result_norms.inplace_binary(shift(block_view), copy_op);

      return SparseShape(result_norms, size_vectors, zero_tile_count);
    }

    /// Create a copy of a sub-block of the shape

    /// \param lower_bound The lower bound of the sub-block
    /// \param upper_bound The upper bound of the sub-block
    template <typename Index>
    SparseShape block(const Index& lower_bound, const Index& upper_bound,
        const Permutation& perm) const
    {
      return block(lower_bound, upper_bound).perm(perm);
    }


    /// Create a copy of a sub-block of the shape

    /// \param lower_bound The lower bound of the sub-block
    /// \param upper_bound The upper bound of the sub-block
    template <typename Index>
    SparseShape block(const Index& lower_bound, const Index& upper_bound,
        const value_type factor, const Permutation& perm) const
    {
      return block(lower_bound, upper_bound, factor).perm(perm);
    }

    /// Create a permuted shape of this shape

    /// \param perm The permutation to be applied
    /// \return A new, permuted shape
    SparseShape_ perm(const Permutation& perm) const {
      return SparseShape_(tile_norms_.permute(perm), perm_size_vectors(perm),
          zero_tile_count_);
    }

    /// Scale shape

    /// Construct a new scaled shape as:
    /// \f[
    /// {(\rm{result})}_{ij...} = |(\rm{factor})| (\rm{this})_{ij...}
    /// \f]
    /// \param factor The scaling factor
    /// \return A new, scaled shape
    SparseShape_ scale(const value_type factor) const {
      TA_ASSERT(! tile_norms_.empty());
      const value_type threshold = threshold_;
      const value_type abs_factor = std::abs(factor);
      size_type zero_tile_count = 0ul;
      auto op = [threshold, &zero_tile_count, abs_factor] (value_type value) {
        value *= abs_factor;
        if(value < threshold) {
          value = value_type(0);
          ++zero_tile_count;
        }
        return value;
      };

      Tensor<value_type> result_tile_norms = tile_norms_.unary(op);

      return SparseShape_(result_tile_norms, size_vectors_, zero_tile_count);
    }

    /// Scale and permute shape

    /// Compute a new scaled shape is computed as:
    /// \f[
    /// {(\rm{result})}_{ji...} = \rm{perm}(j,i) |(\rm{factor})| (\rm{this})_{ij...}
    /// \f]
    /// \param factor The scaling factor
    /// \param perm The permutation that will be applied to this tensor.
    /// \return A new, scaled-and-permuted shape
    SparseShape_ scale(const value_type factor, const Permutation& perm) const {
      TA_ASSERT(! tile_norms_.empty());
      const value_type threshold = threshold_;
      const value_type abs_factor = std::abs(factor);
      size_type zero_tile_count = 0ul;
      auto op = [threshold, &zero_tile_count, abs_factor] (value_type value) {
        value *= abs_factor;
        if(value < threshold) {
          value = value_type(0);
          ++zero_tile_count;
        }
        return value;
      };

      Tensor<value_type> result_tile_norms = tile_norms_.unary(op, perm);

      return SparseShape_(result_tile_norms, perm_size_vectors(perm),
          zero_tile_count);
    }

    /// Add shapes

    /// Construct a new sum of shapes as:
    /// \f[
    /// {(\rm{result})}_{ij...} = (\rm{this})_{ij...} + (\rm{other})_{ij...}
    /// \f]
    /// \param other The shape to be added to this shape
    /// \return A sum of shapes
    SparseShape_ add(const SparseShape_& other) const {
      TA_ASSERT(! tile_norms_.empty());
      const value_type threshold = threshold_;
      size_type zero_tile_count = 0ul;
      auto op = [threshold, &zero_tile_count] (value_type left,
          const value_type right)
      {
        left += right;
        if(left < threshold) {
          left = value_type(0);
          ++zero_tile_count;
        }
        return left;
      };

      Tensor<value_type> result_tile_norms =
          tile_norms_.binary(other.tile_norms_, op);

      return SparseShape_(result_tile_norms, size_vectors_, zero_tile_count);
    }

    /// Add and permute shapes

    /// Construct a new sum of shapes as:
    /// \f[
    /// {(\rm{result})}_{ji...} = \rm{perm}(i,j) (\rm{this})_{ij...} + (\rm{other})_{ij...}
    /// \f]
    /// \param other The shape to be added to this shape
    /// \param perm The permutation that is applied to the result
    /// \return A new, scaled shape
    SparseShape_ add(const SparseShape_& other, const Permutation& perm) const {
      TA_ASSERT(! tile_norms_.empty());
      const value_type threshold = threshold_;
      size_type zero_tile_count = 0ul;
      auto op = [threshold, &zero_tile_count] (value_type left,
          const value_type right)
      {
        left += right;
        if(left < threshold) {
          left = value_type(0);
          ++zero_tile_count;
        }
        return left;
      };

      Tensor<value_type> result_tile_norms =
          tile_norms_.binary(other.tile_norms_, op, perm);

      return SparseShape_(result_tile_norms, perm_size_vectors(perm),
          zero_tile_count);
    }

    /// Add and scale shapes

    /// Construct a new sum of shapes as:
    /// \f[
    /// {(\rm{result})}_{ij...} = |(\rm{factor})| ((\rm{this})_{ij...} + (\rm{other})_{ij...})
    /// \f]
    /// \param other The shape to be added to this shape
    /// \param factor The scaling factor
    /// \return A scaled sum of shapes
    SparseShape_ add(const SparseShape_& other, value_type factor) const {
      TA_ASSERT(! tile_norms_.empty());
      const value_type threshold = threshold_;
      const value_type abs_factor = std::abs(factor);
      size_type zero_tile_count = 0ul;
      auto op = [threshold, &zero_tile_count, abs_factor] (value_type left,
          const value_type right)
      {
        left += right;
        left *= abs_factor;
        if(left < threshold) {
          left = value_type(0);
          ++zero_tile_count;
        }
        return left;
      };

      Tensor<value_type> result_tile_norms =
          tile_norms_.binary(other.tile_norms_, op);

      return SparseShape_(result_tile_norms, size_vectors_, zero_tile_count);
    }

    /// Add, scale, and permute shapes

    /// Construct a new sum of shapes as:
    /// \f[
    /// {(\rm{result})}_{ij...} = |(\rm{factor})| ((\rm{this})_{ij...} + (\rm{other})_{ij...})
    /// \f]
    /// \param other The shape to be added to this shape
    /// \param factor The scaling factor
    /// \param perm The permutation that is applied to the result
    /// \return A scaled and permuted sum of shapes
    SparseShape_ add(const SparseShape_& other, const value_type factor,
        const Permutation& perm) const
    {
      TA_ASSERT(! tile_norms_.empty());
      const value_type threshold = threshold_;
      const value_type abs_factor = std::abs(factor);
      size_type zero_tile_count = 0ul;
      auto op = [threshold, &zero_tile_count, abs_factor]
                 (value_type left, const value_type right)
      {
        left += right;
        left *= abs_factor;
        if(left < threshold) {
          left = value_type(0);
          ++zero_tile_count;
        }
        return left;
      };

      Tensor<value_type> result_tile_norms =
          tile_norms_.binary(other.tile_norms_, op, perm);

      return SparseShape_(result_tile_norms, perm_size_vectors(perm),
          zero_tile_count);
    }

    SparseShape_ add(value_type value) const {
      TA_ASSERT(! tile_norms_.empty());
      const value_type threshold = threshold_;
      size_type zero_tile_count = 0ul;

      Tensor<T> result_tile_norms(tile_norms_.range());

      value = std::abs(value);
      const unsigned int dim = tile_norms_.range().rank();
      const vector_type* restrict const size_vectors = size_vectors_.get();

      if(dim == 1u) {
        auto add_const_op = [threshold, &zero_tile_count, value] (value_type norm,
            const value_type size)
        {
          norm += value / std::sqrt(size);
          if(norm < threshold) {
            norm = 0;
            ++zero_tile_count;
          }
          return norm;
        };

        // This is the easy case where the data is a vector and can be
        // normalized directly.
        math::vector_op(add_const_op, size_vectors[0].size(), result_tile_norms.data(),
            tile_norms_.data(), size_vectors[0].data());

      } else {
        // Here the normalization constants are computed and multiplied by the
        // norm data using a recursive, outer algorithm. This is done to
        // minimize temporary memory requirements, memory bandwidth, and work.

        auto inv_sqrt_vec_op = [] (const vector_type size_vector) {
          return vector_type(size_vector,
              [] (const value_type size) { return value_type(1) / std::sqrt(size); });
        };

        // Compute the left and right outer products
        const unsigned int middle = (dim >> 1u) + (dim & 1u);
        const vector_type left = recursive_outer_product(size_vectors, middle, inv_sqrt_vec_op);
        const vector_type right = recursive_outer_product(size_vectors + middle, dim - middle, inv_sqrt_vec_op);

        math::outer_fill(left.size(), right.size(), left.data(), right.data(),
            tile_norms_.data(), result_tile_norms.data(),
            [threshold, &zero_tile_count, value] (value_type& norm,
                const value_type x, const value_type y)
            {
              norm += value * x * y;
              if(norm < threshold) {
                norm = value_type(0);
                ++zero_tile_count;
              }
            });
      }

      return SparseShape_(result_tile_norms, size_vectors_, zero_tile_count);
    }

    SparseShape_ add(const value_type value, const Permutation& perm) const {
      // TODO: Optimize this function so it does the permutation at the same
      // time as the addition.
      return add(value).perm(perm);
    }

    SparseShape_ subt(const SparseShape_& other) const {
      return add(other);
    }

    SparseShape_ subt(const SparseShape_& other, const Permutation& perm) const {
      return add(other, perm);
    }

    SparseShape_ subt(const SparseShape_& other, const value_type factor) const {
      return add(other, factor);
    }

    SparseShape_ subt(const SparseShape_& other, const value_type factor,
        const Permutation& perm) const
    {
      return add(other, factor, perm);
    }

    SparseShape_ subt(const value_type value) const {
      return add(value);
    }

    SparseShape_ subt(const value_type value, const Permutation& perm) const {
      return add(value, perm);
    }

  private:

    static size_type scale_by_size(Tensor<T>& tile_norms,
        const vector_type* restrict const size_vectors)
    {
      const unsigned int dim = tile_norms.range().rank();
      const value_type threshold = threshold_;
      size_type zero_tile_count = 0ul;

      if(dim == 1u) {
        // This is the easy case where the data is a vector and can be
        // normalized directly.
        math::inplace_vector_op(
            [threshold, &zero_tile_count] (value_type& norm, const value_type size) {
              norm *= size;
              if(norm < threshold) {
                norm = value_type(0);
                ++zero_tile_count;
              }
            },
            size_vectors[0].size(), tile_norms.data(), size_vectors[0].data());
      } else {
        // Here the normalization constants are computed and multiplied by the
        // norm data using a recursive, outer algorithm. This is done to
        // minimize temporary memory requirements, memory bandwidth, and work.

        auto noop = [](const vector_type& size_vector) -> const vector_type& {
          return size_vector;
        };

        // Compute the left and right outer products
        const unsigned int middle = (dim >> 1u) + (dim & 1u);
        const vector_type left = recursive_outer_product(size_vectors, middle, noop);
        const vector_type right = recursive_outer_product(size_vectors + middle, dim - middle, noop);

        math::outer(left.size(), right.size(), left.data(), right.data(), tile_norms.data(),
            [threshold, &zero_tile_count] (value_type& norm, const value_type x,
                const value_type y)
            {
              norm *= x * y;
              if(norm < threshold) {
                norm = value_type(0);
                ++zero_tile_count;
              }
            });
      }

      return zero_tile_count;
    }

  public:

    SparseShape_ mult(const SparseShape_& other) const {
      // TODO: Optimize this function so that the tensor arithmetic and
      // scale_by_size operations are performed in one step instead of two.

      TA_ASSERT(! tile_norms_.empty());
      Tensor<T> result_tile_norms = tile_norms_.mult(other.tile_norms_);
      const size_type zero_tile_count =
          scale_by_size(result_tile_norms, size_vectors_.get());

      return SparseShape_(result_tile_norms, size_vectors_, zero_tile_count);
    }

    SparseShape_ mult(const SparseShape_& other, const Permutation& perm) const {
      // TODO: Optimize this function so that the tensor arithmetic and
      // scale_by_size operations are performed in one step instead of two.

      TA_ASSERT(! tile_norms_.empty());
      Tensor<T> result_tile_norms = tile_norms_.mult(other.tile_norms_, perm);
      std::shared_ptr<vector_type> result_size_vector = perm_size_vectors(perm);
      const size_type zero_tile_count =
                scale_by_size(result_tile_norms, result_size_vector.get());

      return SparseShape_(result_tile_norms, result_size_vector, zero_tile_count);
    }

    SparseShape_ mult(const SparseShape_& other, const value_type factor) const {
      // TODO: Optimize this function so that the tensor arithmetic and
      // scale_by_size operations are performed in one step instead of two.

      TA_ASSERT(! tile_norms_.empty());
      Tensor<T> result_tile_norms = tile_norms_.mult(other.tile_norms_, std::abs(factor));
      const size_type zero_tile_count =
          scale_by_size(result_tile_norms, size_vectors_.get());

      return SparseShape_(result_tile_norms, size_vectors_, zero_tile_count);
    }

    SparseShape_ mult(const SparseShape_& other, const value_type factor,
        const Permutation& perm) const
    {
      // TODO: Optimize this function so that the tensor arithmetic and
      // scale_by_size operations are performed in one step instead of two.

      TA_ASSERT(! tile_norms_.empty());
      Tensor<T> result_tile_norms = tile_norms_.mult(other.tile_norms_, std::abs(factor), perm);
      std::shared_ptr<vector_type> result_size_vector = perm_size_vectors(perm);
      const size_type zero_tile_count =
          scale_by_size(result_tile_norms, result_size_vector.get());

      return SparseShape_(result_tile_norms, result_size_vector, zero_tile_count);
    }

    SparseShape_ gemm(const SparseShape_& other, value_type factor,
        const math::GemmHelper& gemm_helper) const
    {
      TA_ASSERT(! tile_norms_.empty());

      factor = std::abs(factor);
      const value_type threshold = threshold_;
      size_type zero_tile_count = 0ul;
      integer M = 0, N = 0, K = 0;
      gemm_helper.compute_matrix_sizes(M, N, K, tile_norms_.range(), other.tile_norms_.range());

      // Allocate memory for the contracted size vectors
      std::shared_ptr<vector_type> result_size_vectors(new vector_type[gemm_helper.result_rank()],
          std::default_delete<vector_type[]>());

      // Initialize the result size vectors
      unsigned int x = 0ul;
      for(unsigned int i = gemm_helper.left_outer_begin(); i < gemm_helper.left_outer_end(); ++i, ++x)
        result_size_vectors.get()[x] = size_vectors_.get()[i];
      for(unsigned int i = gemm_helper.right_outer_begin(); i < gemm_helper.right_outer_end(); ++i, ++x)
        result_size_vectors.get()[x] = other.size_vectors_.get()[i];

      // Compute the number of inner ranks
      const unsigned int k_rank = gemm_helper.left_inner_end() - gemm_helper.left_inner_begin();

      // Construct the result norm tensor
      Tensor<value_type> result_norms(gemm_helper.make_result_range<typename Tensor<T>::range_type>(
          tile_norms_.range(), other.tile_norms_.range()), 0);

      if(k_rank > 0u) {

        // Compute size vector
        const vector_type k_sizes =
            recursive_outer_product(size_vectors_.get() + gemm_helper.left_inner_begin(),
                k_rank, [] (const vector_type& size_vector) -> const vector_type&
                { return size_vector; });

        // TODO: Make this faster. It can be done without using temporaries
        // for the arguments, but requires a custom matrix multiply.

        Tensor<value_type> left(tile_norms_.range());
        const size_type mk = M * K;
        auto left_op = [] (const value_type left, const value_type right)
            { return left * right; };
        for(size_type i = 0ul; i < mk; i += K)
          math::vector_op(left_op, K, left.data() + i,
              tile_norms_.data() + i, k_sizes.data());

        Tensor<value_type> right(other.tile_norms_.range());
        for(integer i = 0ul, k = 0; k < K; i += N, ++k) {
          const value_type factor = k_sizes[k];
          auto right_op = [=] (const value_type arg) { return arg * factor; };
          math::vector_op(right_op, N, right.data() + i, other.tile_norms_.data() + i);
        }

        result_norms = left.gemm(right, factor, gemm_helper);

        // Hard zero tiles that are below the zero threshold.
        result_norms.inplace_unary(
            [threshold, &zero_tile_count] (value_type& value) {
              if(value < threshold) {
                value = value_type(0);
                ++zero_tile_count;
              }
            });

      } else {

        // This is an outer product, so the inputs can be used directly
        math::outer_fill(M, N, tile_norms_.data(), other.tile_norms_.data(), result_norms.data(),
            [threshold, &zero_tile_count, factor] (const value_type left,
                const value_type right)
            {
              value_type norm = left * right * factor;
              if(norm < threshold) {
                norm = value_type(0);
                ++zero_tile_count;
              }
              return norm;
            });
      }

      return SparseShape_(result_norms, result_size_vectors, zero_tile_count);
    }

    SparseShape_ gemm(const SparseShape_& other, const value_type factor,
        const math::GemmHelper& gemm_helper, const Permutation& perm) const
    {
      return gemm(other, factor, gemm_helper).perm(perm);
    }

  }; // class SparseShape

  // Static member initialization
  template <typename T>
  typename SparseShape<T>::value_type SparseShape<T>::threshold_ = std::numeric_limits<T>::epsilon();

} // namespace TiledArray

#endif // TILEDARRAY_SPASE_SHAPE_H__INCLUDED<|MERGE_RESOLUTION|>--- conflicted
+++ resolved
@@ -343,7 +343,6 @@
     /// \return \c true when this shape has been initialized.
     bool empty() const { return tile_norms_.empty(); }
 
-<<<<<<< HEAD
 #ifdef TILEDARRAY_HAS_MONDRIAAN
 
     detail::HyperGraph make_row_hypergraph(const SparseShape_& right,
@@ -533,7 +532,6 @@
 
 #endif // TILEDARRAY_HAS_MONDRIAAN
 
-=======
     /// Update sub-block of shape
 
     /// Update a sub-block shape information with another shape object.
@@ -567,7 +565,6 @@
       return SparseShape_(result_tile_norms, size_vectors_, zero_tile_count);
     }
 
->>>>>>> 6e0f84e7
   private:
 
     /// Create a copy of a sub-block of the shape
