/*
 *  This file is a part of TiledArray.
 *  Copyright (C) 2015  Virginia Tech
 *
 *  This program is free software: you can redistribute it and/or modify
 *  it under the terms of the GNU General Public License as published by
 *  the Free Software Foundation, either version 3 of the License, or
 *  (at your option) any later version.
 *
 *  This program is distributed in the hope that it will be useful,
 *  but WITHOUT ANY WARRANTY; without even the implied warranty of
 *  MERCHANTABILITY or FITNESS FOR A PARTICULAR PURPOSE.  See the
 *  GNU General Public License for more details.
 *
 *  You should have received a copy of the GNU General Public License
 *  along with this program.  If not, see <http://www.gnu.org/licenses/>.
 *
 *  Justus Calvin
 *  Department of Chemistry, Virginia Tech
 *
 *  blk_tsr_expr.h
 *  May 20, 2015
 *
 */

#ifndef TILEDARRAY_EXPRESSIONS_BLK_TSR_EXPR_H__INCLUDED
#define TILEDARRAY_EXPRESSIONS_BLK_TSR_EXPR_H__INCLUDED

#include <TiledArray/expressions/unary_expr.h>
#include "blk_tsr_engine.h"

namespace TiledArray {
  namespace expressions {

    // Forward declaration
    template <typename, bool> class TsrExpr;
    template <typename, bool> class BlkTsrExpr;
    template <typename, typename> class ScalBlkTsrExpr;

    template <typename Array>
    using ConjBlkTsrExpr =
        ScalBlkTsrExpr<Array, TiledArray::detail::ComplexConjugate<void> >;

    template <typename Array, typename Scalar>
    using ScalConjBlkTsrExpr =
        ScalBlkTsrExpr<Array, TiledArray::detail::ComplexConjugate<Scalar> >;

    using TiledArray::detail::conj_op;
    using TiledArray::detail::mult_t;
    using TiledArray::detail::numeric_t;
    using TiledArray::detail::scalar_t;

    template <typename> struct is_aliased;
    template <typename Array, bool Alias>
    struct is_aliased<BlkTsrExpr<Array, Alias> > :
        public std::integral_constant<bool, Alias> { };

    template <typename Array, bool Alias>
    struct ExprTrait<BlkTsrExpr<Array, Alias> > {
      typedef Array array_type; ///< The \c Array type
      typedef Array& reference; ///< \c Array reference type
      typedef numeric_t<Array> numeric_type; ///< Array base numeric type
      typedef scalar_t<Array> scalar_type; ///< Array base scalar type
<<<<<<< HEAD
      typedef BlkTsrEngine<Array, typename Array::eval_type>
=======
      typedef BlkTsrEngine<Array, Alias>
>>>>>>> 2f8002ee
          engine_type; ///< Expression engine type
    };

    template <typename Array, bool Alias>
    struct ExprTrait<BlkTsrExpr<const Array, Alias> > {
      typedef Array array_type; ///< The \c Array type
      typedef const Array& reference; ///< \c Array reference type
      typedef numeric_t<Array> numeric_type; ///< Array base numeric type
      typedef scalar_t<Array> scalar_type; ///< Array base scalar type
<<<<<<< HEAD
      typedef BlkTsrEngine<Array, typename Array::eval_type>
=======
      typedef BlkTsrEngine<Array, Alias>
>>>>>>> 2f8002ee
          engine_type; ///< Expression engine type
    };

    template <typename Array, typename Scalar>
    struct ExprTrait<ScalBlkTsrExpr<Array, Scalar> > {
      typedef Array array_type; ///< The \c Array type
      typedef const Array& reference; ///< \c Array reference type
      typedef ScalBlkTsrEngine<Array, Scalar, typename Array::eval_type>
          engine_type; ///< Expression engine type
      typedef numeric_t<Array> numeric_type; ///< Array base numeric type
      typedef Scalar scalar_type; ///< Tile scalar type
    };

    template <typename Array, typename Scalar>
    struct ExprTrait<ScalBlkTsrExpr<const Array, Scalar> > {
      typedef Array array_type; ///< The \c Array type
      typedef const Array& reference; ///< \c Array reference type
      typedef ScalBlkTsrEngine<Array, Scalar, typename Array::eval_type>
          engine_type; ///< Expression engine type
      typedef numeric_t<Array> numeric_type; ///< Array base numeric type
      typedef Scalar scalar_type; ///< Tile scalar type
    };

    /// Block expression

    /// \tparam Derived The derived class type
    template <typename Derived>
    class BlkTsrExprBase : public Expr<Derived> {
    public:
      typedef BlkTsrExprBase<Derived> BlkTsrExprBase_; ///< This class type
      typedef Expr<Derived> Expr_; ///< Unary base class type
      typedef typename ExprTrait<Derived>::array_type array_type;
                                                            ///< The array type
      typedef typename ExprTrait<Derived>::reference reference;
                                                  ///< The array reference type

    protected:

      reference array_; ///< The array that this expression
      std::string vars_; ///< The tensor variable list
      std::vector<std::size_t> lower_bound_; ///< Lower bound of the tile block
      std::vector<std::size_t> upper_bound_; ///< Upper bound of the tile block

      void check_valid() const {
        const unsigned int rank = array_.trange().tiles().rank();
        // Check the dimension of the lower block bound
        if(TiledArray::detail::size(lower_bound_) != rank) {
          if(World::get_default().rank() == 0) {
            TA_USER_ERROR_MESSAGE( \
                "The size lower bound of the block is not equal to rank of " \
                "the array: " \
                << "\n    array rank  = " << array_.trange().tiles().rank() \
                << "\n    lower bound = " << lower_bound_ );

            TA_EXCEPTION("The size lower bound of the block is not equal to " \
                "rank of the array.");
          }
        }

        // Check the dimension of the upper block bound
        if(TiledArray::detail::size(upper_bound_) != rank) {
          if(World::get_default().rank() == 0) {
            TA_USER_ERROR_MESSAGE( \
                "The size upper bound of the block is not equal to rank of " \
                "the array: " \
                << "\n    array rank  = " << rank \
                << "\n    upper bound = " << upper_bound_ );

            TA_EXCEPTION("The size upper bound of the block is not equal to " \
                "rank of the array.");
          }
        }

        const bool lower_bound_check =
            std::equal(std::begin(lower_bound_), std::end(lower_bound_),
                    array_.trange().tiles().lobound_data(),
                    [] (std::size_t l, std::size_t r) { return l >= r; });
        const bool upper_bound_check =
            std::equal(std::begin(upper_bound_), std::end(upper_bound_),
                    array_.trange().tiles().upbound_data(),
                    [] (std::size_t l, std::size_t r) { return l <= r; });
        if(! (lower_bound_check && upper_bound_check)) {
          if(World::get_default().rank() == 0) {
            TA_USER_ERROR_MESSAGE( \
                "The block range is not a sub-block of the array range: " \
                << "\n    array range = " << array_.trange().tiles() \
                << "\n    block range = [ " << lower_bound_  << " , " << upper_bound_ << " )");
          }

          TA_EXCEPTION("The block range is not a sub-block of the array range.");
        }

        const bool lower_upper_bound_check =
            std::equal(std::begin(lower_bound_), std::end(lower_bound_),
                    std::begin(upper_bound_),
                    [] (std::size_t l, std::size_t r) { return l < r; });
        if(! lower_upper_bound_check) {
          if(World::get_default().rank() == 0) {
            TA_USER_ERROR_MESSAGE( \
                "The block lower bound is not less than the upper bound: " \
                << "\n    lower bound = " << lower_bound_ \
                << "\n    upper bound = " << upper_bound_);
          }

          TA_EXCEPTION("The block lower bound is not less than the upper bound.");
        }
      }

    public:

      // Compiler generated functions
      BlkTsrExprBase() = delete;
      BlkTsrExprBase(const BlkTsrExprBase_&) = default;
      BlkTsrExprBase(BlkTsrExprBase_&&) = default;
      ~BlkTsrExprBase() = default;
      BlkTsrExprBase_& operator=(const BlkTsrExprBase_&) = delete;
      BlkTsrExprBase_& operator=(BlkTsrExprBase_&&) = delete;

      /// Block expression constructor

      /// \tparam Index A coordinate index type
      /// \param array The array object
      /// \param vars The array annotation variables
      /// \param lower_bound The lower bound of the tile block
      /// \param upper_bound The upper bound of the tile block
      template <typename Index>
      BlkTsrExprBase(reference array, const std::string& vars,
          const Index& lower_bound, const Index& upper_bound) :
        Expr_(), array_(array), vars_(vars),
        lower_bound_(std::begin(lower_bound), std::end(lower_bound)),
        upper_bound_(std::begin(upper_bound), std::end(upper_bound))
      {
#ifndef NDEBUG
        check_valid();
#endif // NDEBUG
      }

      /// Array accessor

      /// \return a const reference to this array
      reference array() const { return array_; }

      /// Tensor variable string accessor

      /// \return A const reference to the variable string for this tensor
      const std::string& vars() const { return vars_; }

      /// Lower bound accessor

      /// \return The block lower bound
      const std::vector<std::size_t>& lower_bound() const { return lower_bound_; }

      /// Upper bound accessor

      /// \return The block upper bound
      const std::vector<std::size_t>& upper_bound() const { return upper_bound_; }

    }; // class BlkTsrExprBase

    /// Block expression

    /// \tparam Array The array type
    /// \tparam Alias Indicates the array tiles should be computed as a
    /// temporary before assignment
    template <typename Array, bool Alias>
    class BlkTsrExpr : public BlkTsrExprBase<BlkTsrExpr<Array, Alias> > {
    public:
      typedef BlkTsrExpr<Array, Alias> BlkTsrExpr_; ///< This class type
      typedef BlkTsrExprBase<BlkTsrExpr_>
          BlkTsrExprBase_; ///< Block expression base type
      typedef typename ExprTrait<BlkTsrExpr_>::engine_type engine_type;
                                                    ///< Expression engine type
      typedef typename ExprTrait<BlkTsrExpr_>::array_type array_type;
                                                            ///< The array type
      typedef typename ExprTrait<BlkTsrExpr_>::reference reference;
                                                  ///< The array reference type

      // Compiler generated functions
      BlkTsrExpr() = delete;
      BlkTsrExpr(const BlkTsrExpr_&) = default;
      BlkTsrExpr(BlkTsrExpr_&&) = default;
      ~BlkTsrExpr() = default;

      /// Block expression constructor

      /// \tparam Index A coordinate index type
      /// \param array The array object
      /// \param vars The array annotation variables
      /// \param lower_bound The lower bound of the tile block
      /// \param upper_bound The upper bound of the tile block
      template <typename Index>
      BlkTsrExpr(reference array, const std::string& vars,
          const Index& lower_bound, const Index& upper_bound) :
        BlkTsrExprBase_(array, vars, lower_bound, upper_bound)
      { }

      /// Expression assignment operator

      /// \param other The expression that will be assigned to this array
      reference operator=(const BlkTsrExpr_& other) {
        other.eval_to(*this);
        return BlkTsrExprBase_::array_;
      }

      /// Expression assignment operator

      /// \param other The expression that will be assigned to this array
      reference operator=(BlkTsrExpr_&& other) {
        other.eval_to(*this);
        return BlkTsrExprBase_::array_;
      }

      /// Expression assignment operator

      /// \tparam D The derived expression type
      /// \param other The expression that will be assigned to this array
      template <typename D>
      reference operator=(const Expr<D>& other) {
        static_assert(TiledArray::expressions::is_aliased<D>::value,
            "no_alias() expressions are not allowed on the right-hand side of "
            "the assignment operator.");
        other.derived().eval_to(*this);
        return BlkTsrExprBase_::array_;
      }

      /// Expression plus-assignment operator

      /// \tparam D The derived expression type
      /// \param other The expression that will be added to this array
      template <typename D>
      reference operator+=(const Expr<D>& other) {
        static_assert(TiledArray::expressions::is_aliased<D>::value,
            "no_alias() expressions are not allowed on the right-hand side of "
            "the assignment operator.");
        return operator=(AddExpr<BlkTsrExpr_, D>(*this, other.derived()));
      }

      /// Expression minus-assignment operator

      /// \tparam D The derived expression type
      /// \param other The expression that will be subtracted from this array
      template <typename D>
      reference operator-=(const Expr<D>& other) {
        static_assert(TiledArray::expressions::is_aliased<D>::value,
            "no_alias() expressions are not allowed on the right-hand side of "
            "the assignment operator.");
        return operator=(SubtExpr<BlkTsrExpr_, D>(*this, other.derived()));
      }

      /// Expression multiply-assignment operator

      /// \tparam D The derived expression type
      /// \param other The expression that will scale this array
      template <typename D>
      reference operator*=(const Expr<D>& other) {
        static_assert(TiledArray::expressions::is_aliased<D>::value,
            "no_alias() expressions are not allowed on the right-hand side of "
            "the assignment operator.");
        return operator=(MultExpr<BlkTsrExpr_, D>(*this, other.derived()));
      }

      /// Flag this tensor expression for a non-aliasing assignment

      /// \return A non-aliased block tensor expression
      BlkTsrExpr<Array, false>
      no_alias() const {
        return BlkTsrExpr<Array, false>(BlkTsrExprBase_::array_,
            BlkTsrExprBase_::vars_);
      }


      /// Conjugated block tensor expression factory

      /// \return A conjugated block expression object
      ConjBlkTsrExpr<array_type> conj() const {
        return ConjBlkTsrExpr<array_type>(BlkTsrExprBase_::array(),
            BlkTsrExprBase_::vars(), conj_op(),
            BlkTsrExprBase_::lower_bound(), BlkTsrExprBase_::upper_bound());
      }

    }; // class BlkTsrExpr

    /// Block expression

    /// \tparam Array The array type
    template <typename Array>
    class BlkTsrExpr<const Array, true> :
        public BlkTsrExprBase<BlkTsrExpr<const Array, true> >
    {
    public:
      typedef BlkTsrExpr<const Array, true> BlkTsrExpr_; ///< This class type
      typedef BlkTsrExprBase<BlkTsrExpr_>
          BlkTsrExprBase_; ///< Block expression base type
      typedef typename ExprTrait<BlkTsrExpr_>::engine_type engine_type;
                                                    ///< Expression engine type
      typedef typename ExprTrait<BlkTsrExpr_>::array_type array_type;
                                                            ///< The array type
      typedef typename ExprTrait<BlkTsrExpr_>::reference reference;
                                                  ///< The array reference type

      // Compiler generated functions
      BlkTsrExpr() = delete;
      BlkTsrExpr(const BlkTsrExpr_&) = default;
      BlkTsrExpr(BlkTsrExpr_&&) = default;
      ~BlkTsrExpr() = default;
      BlkTsrExpr_& operator=(const BlkTsrExpr_&) = delete;
      BlkTsrExpr_& operator=(BlkTsrExpr_&&) = delete;


      /// Block expression constructor

      /// \tparam Index A coordinate index type
      /// \param array The array object
      /// \param vars The array annotation variables
      /// \param lower_bound The lower bound of the tile block
      /// \param upper_bound The upper bound of the tile block
      template <typename Index>
      BlkTsrExpr(reference array, const std::string& vars,
          const Index& lower_bound, const Index& upper_bound) :
        BlkTsrExprBase_(array, vars, lower_bound, upper_bound)
      { }


      /// Conjugated block tensor expression factory

      /// \return A conjugated block expression object
      ConjBlkTsrExpr<array_type> conj() const {
        return ConjBlkTsrExpr<array_type>(BlkTsrExprBase_::array(),
            BlkTsrExprBase_::vars(), conj_op(),
            BlkTsrExprBase_::lower_bound(), BlkTsrExprBase_::upper_bound());
      }

    }; // class BlkTsrExpr<const Array>

    /// Block expression

    /// \tparam Array The array type
    /// \tparam Scalar The scaling factor type
    template <typename Array, typename Scalar>
    class ScalBlkTsrExpr : public BlkTsrExprBase<ScalBlkTsrExpr<Array, Scalar> > {
    public:
      typedef ScalBlkTsrExpr<Array, Scalar> ScalBlkTsrExpr_; ///< This class type
      typedef BlkTsrExprBase<ScalBlkTsrExpr_> BlkTsrExprBase_;
                                                 ///< Block expresion base type
      typedef typename ExprTrait<ScalBlkTsrExpr_>::engine_type engine_type;
                                                    ///< Expression engine type
      typedef typename ExprTrait<ScalBlkTsrExpr_>::array_type array_type;
                                                            ///< The array type
      typedef typename ExprTrait<ScalBlkTsrExpr_>::reference reference;
                                                  ///< The array reference type
      typedef typename ExprTrait<ScalBlkTsrExpr_>::scalar_type scalar_type;
                                                               ///< Scalar type

    private:

      scalar_type factor_; ///< The scaling factor

    public:

      // Compiler generated functions
      ScalBlkTsrExpr() = delete;
      ScalBlkTsrExpr(const ScalBlkTsrExpr_&) = default;
      ScalBlkTsrExpr(ScalBlkTsrExpr_&&) = default;
      ~ScalBlkTsrExpr() = default;
      ScalBlkTsrExpr_& operator=(const ScalBlkTsrExpr_&) = delete;
      ScalBlkTsrExpr_& operator=(ScalBlkTsrExpr_&&) = delete;


      /// Block expression constructor

      /// \tparam Index A coordinate index type
      /// \param array The array object
      /// \param vars The array annotation variables
      /// \param factor The scaling factor
      /// \param lower_bound The lower bound of the tile block
      /// \param upper_bound The upper bound of the tile block
      template <typename Index>
      ScalBlkTsrExpr(reference array, const std::string& vars,
          const scalar_type factor,
          const Index& lower_bound, const Index& upper_bound) :
        BlkTsrExprBase_(array, vars, lower_bound, upper_bound), factor_(factor)
      { }

      /// Scaling factor accessor

      /// \return The scaling factor
      scalar_type factor() const { return factor_; }

    }; // class ScalBlkTsrExpr

    /// Scaled-block expression factor

    /// \tparam Array The array type
    /// \tparam Scalar Array scalar type
    /// \tparam Alias Tiles alias flag
    /// \param expr The block expression object
    /// \param factor The scaling factor
    /// \return Array scaled-block expression object
    template <typename Array, typename Scalar, bool Alias,
        typename std::enable_if<
            TiledArray::detail::is_numeric<Scalar>::value
        >::type* = nullptr>
    inline ScalBlkTsrExpr<typename std::remove_const<Array>::type, Scalar>
    operator*(const BlkTsrExpr<Array, Alias>& expr, const Scalar& factor) {
      return ScalBlkTsrExpr<typename std::remove_const<Array>::type, Scalar>(
          expr.array(), expr.vars(), factor, expr.lower_bound(),
          expr.upper_bound());
    }

    /// Scaled-block expression factor

    /// \tparam Array The array type
    /// \tparam Scalar A scalar type
    /// \tparam Alias Tiles alias flag
    /// \param factor The scaling factor
    /// \param expr The block expression object
    /// \return A scaled-block expression object
    template <typename Array, typename Scalar, bool Alias,
        typename std::enable_if<
            TiledArray::detail::is_numeric<Scalar>::value
        >::type* = nullptr>
    inline ScalBlkTsrExpr<typename std::remove_const<Array>::type, Scalar>
    operator*(const Scalar& factor, const BlkTsrExpr<Array, Alias>& expr) {
      return ScalBlkTsrExpr<typename std::remove_const<Array>::type, Scalar>(
          expr.array(), expr.vars(), factor, expr.lower_bound(),
          expr.upper_bound());
    }

    /// Scaled-block expression factor

    /// \tparam Array The array type
    /// \tparam Scalar1 A scalar factor type
    /// \tparam Scalar2 A scalar factor type
    /// \param expr The block expression object
    /// \param factor The scaling factor
    /// \return A scaled-block expression object
    template <typename Array, typename Scalar1, typename Scalar2,
        typename std::enable_if<
            TiledArray::detail::is_numeric<Scalar2>::value
        >::type* = nullptr>
    inline ScalBlkTsrExpr<Array, mult_t<Scalar1, Scalar2> >
    operator*(const ScalBlkTsrExpr<Array, Scalar1>& expr, const Scalar2& factor) {
      return ScalBlkTsrExpr<Array, mult_t<Scalar1, Scalar2> >(expr.array(),
          expr.vars(), expr.factor() * factor, expr.lower_bound(),
          expr.upper_bound());
    }

    /// Scaled-block expression factor

    /// \tparam Array The array type
    /// \tparam Scalar1 A scalar factor type
    /// \tparam Scalar2 A scalar factor type
    /// \param factor The scaling factor
    /// \param expr The block expression object
    /// \return A scaled-block expression object
    template <typename Array, typename Scalar1, typename Scalar2,
        typename std::enable_if<
            TiledArray::detail::is_numeric<Scalar1>::value
        >::type * = nullptr>
    inline ScalBlkTsrExpr<Array, mult_t<Scalar2, Scalar1> >
    operator*(const Scalar1& factor, const ScalBlkTsrExpr<Array, Scalar2>& expr) {
      return ScalBlkTsrExpr<Array, mult_t<Scalar2, Scalar1> >(expr.array(),
          expr.vars(), expr.factor() * factor, expr.lower_bound(),
          expr.upper_bound());
    }

    /// Negated block expression factor

    /// \tparam Array The array type
    /// \param expr The block expression object
    /// \return A scaled-block expression object
    template <typename Array>
    inline ScalBlkTsrExpr<typename std::remove_const<Array>::type,
        typename ExprTrait<BlkTsrExpr<Array, true> >::numeric_type>
    operator-(const BlkTsrExpr<Array, true>& expr) {
      typedef typename ExprTrait<BlkTsrExpr<Array, true> >::numeric_type
          numeric_type;
      return ScalBlkTsrExpr<typename std::remove_const<Array>::type,
          numeric_type>(expr.array(), expr.vars(), -1, expr.lower_bound(),
          expr.upper_bound());
    }

    /// Negated scaled-block expression factor

    /// \tparam Array The array type
    /// \tparam Scalar A scalar factor type
    /// \param expr The block expression object
    /// \return A scaled-block expression object
    template <typename Array, typename Scalar>
    inline ScalBlkTsrExpr<Array, Scalar>
    operator-(const ScalBlkTsrExpr<Array, Scalar>& expr) {
      return ScalBlkTsrExpr<Array, Scalar>(expr.array(), expr.vars(),
          -expr.factor(), expr.lower_bound(), expr.upper_bound());
    }


    /// Conjugated block tensor expression factory

    /// \tparam Array A `DistArray` type
    /// \tparam Alias Tiles alias flag
    /// \param expr The block tensor expression object
    /// \return A conjugated expression object
    template <typename Array, bool Alias>
    inline ConjBlkTsrExpr<typename std::remove_const<Array>::type>
    conj(const BlkTsrExpr<Array, Alias>& expr) {
      return ConjBlkTsrExpr<typename std::remove_const<Array>::type>(
          expr.array(), expr.vars(), conj_op(), expr.lower_bound(),
          expr.upper_bound());
    }

    /// Conjugate-conjugate block tensor expression factory

    /// \tparam Array A `DistArray` type
    /// \param expr The tensor expression object
    /// \return A tensor expression object
    template <typename Array>
    inline BlkTsrExpr<const Array, true>
    conj(const ConjBlkTsrExpr<Array>& expr) {
      return BlkTsrExpr<const Array, true>(expr.array(), expr.vars(),
          expr.lower_bound(), expr.upper_bound());
    }

    /// Conjugated block tensor expression factor

    /// \tparam Array A `DistArray` type
    /// \tparam Scalar A scalar type
    /// \param expr The block tensor expression object
    /// \return A conjugated expression object
    template <typename Array, typename Scalar>
    inline ScalConjBlkTsrExpr<Array, Scalar>
    conj(const ScalBlkTsrExpr<Array, Scalar>& expr) {
      return ScalConjBlkTsrExpr<Array, Scalar>(expr.array(), expr.vars(),
          conj_op(TiledArray::detail::conj(expr.factor())),
          expr.lower_bound(), expr.upper_bound());
    }

    /// Conjugate-conjugate tensor expression factory

    /// \tparam Array A `DistArray` type
    /// \tparam Scalar A scalar type
    /// \param expr The scaled conjugate tensor expression object
    /// \return A conjugated expression object
    template <typename Array, typename Scalar>
    inline ScalBlkTsrExpr<Array, Scalar>
    conj(const ScalConjBlkTsrExpr<Array, Scalar>& expr) {
      return ScalBlkTsrExpr<Array, Scalar>(expr.array(), expr.vars(),
          TiledArray::detail::conj(expr.factor().factor()),
          expr.lower_bound(), expr.upper_bound());
    }

    /// Scaled block tensor expression factor

    /// \tparam Array A `DistArray` type
    /// \tparam Scalar A scalar type
    /// \param expr The block tensor expression object
    /// \param factor The scaling factor
    /// \return A scaled-tensor expression object
    template <typename Array, typename Scalar,
        typename std::enable_if<
            TiledArray::detail::is_numeric<Scalar>::value
        >::type* = nullptr>
    inline ScalConjBlkTsrExpr<Array, Scalar>
    operator*(const ConjBlkTsrExpr<const Array>& expr, const Scalar& factor) {
      return ScalConjBlkTsrExpr<Array, Scalar>(expr.array(), expr.vars(),
          conj_op(factor), expr.lower_bound(), expr.upper_bound());
    }

    /// Scaled block tensor expression factor

    /// \tparam Array A `DistArray` type
    /// \tparam Scalar A scalar type
    /// \param factor The scaling factor
    /// \param expr The block tensor expression object
    /// \return A scaled-tensor expression object
    template <typename Array, typename Scalar,
        typename std::enable_if<
            TiledArray::detail::is_numeric<Scalar>::value
        >::type* = nullptr>
    inline ScalConjBlkTsrExpr<Array, Scalar>
    operator*(const Scalar& factor, const ConjBlkTsrExpr<Array>& expr) {
      return ScalConjBlkTsrExpr<Array, Scalar>(expr.array(), expr.vars(),
          conj_op(factor), expr.lower_bound(), expr.upper_bound());
    }

    /// Scaled block tensor expression factor

    /// \tparam Array A `DistArray` type
    /// \tparam Scalar A scalar type
    /// \param expr The scaled block tensor expression object
    /// \param factor The scaling factor
    /// \return A scaled-tensor expression object
    template <typename Array, typename Scalar1, typename Scalar2,
        typename std::enable_if<
            TiledArray::detail::is_numeric<Scalar2>::value
        >::type* = nullptr>
    inline ScalConjBlkTsrExpr<Array, mult_t<Scalar1, Scalar2> >
    operator*(const ScalConjBlkTsrExpr<Array, Scalar1>& expr, const Scalar2& factor) {
      return ScalConjBlkTsrExpr<Array, mult_t<Scalar1, Scalar2> >(expr.array(),
          expr.vars(), conj_op(expr.factor().factor() * factor),
          expr.lower_bound(), expr.upper_bound());
    }

    /// Scaled-tensor expression factor

    /// \tparam Array A `DistArray` type
    /// \tparam Scalar A scalar type
    /// \param factor The scaling factor
    /// \param expr The scaled block tensor expression object
    /// \return A scaled-tensor expression object
    template <typename Array, typename Scalar1, typename Scalar2,
        typename std::enable_if<
            TiledArray::detail::is_numeric<Scalar1>::value
        >::type* = nullptr>
    inline ScalConjBlkTsrExpr<Array, mult_t<Scalar2, Scalar1> >
    operator*(const Scalar1& factor, const ScalConjBlkTsrExpr<Array, Scalar2>& expr) {
      return ScalConjBlkTsrExpr<Array, mult_t<Scalar2, Scalar1> >(expr.array(),
          expr.vars(), conj_op(expr.factor().factor() * factor),
          expr.lower_bound(), expr.upper_bound());
    }

    /// Negated-conjugated-tensor expression factor

    /// \tparam Array Array `DistArray` type
    /// \param expr The block tensor expression object
    /// \return A scaled-tensor expression object
    template <typename Array>
    inline ScalConjBlkTsrExpr<Array,
        typename ExprTrait<ConjBlkTsrExpr<Array> >::numeric_type>
    operator-(const ConjBlkTsrExpr<Array>& expr) {
      typedef typename ExprTrait<ConjBlkTsrExpr<Array> >::numeric_type
          numeric_type;
      return ScalConjBlkTsrExpr<Array, numeric_type>(expr.array(), expr.vars(),
          conj_op<numeric_type>(-1), expr.lower_bound(), expr.upper_bound());
    }

    /// Negated-conjugated-tensor expression factor

    /// \tparam Array A `DistArray` type
    /// \tparam Scalar A scalar type
    /// \param expr The scaled-conjugated block tensor expression object
    /// \return A scaled-tensor expression object
    template <typename Array, typename Scalar>
    inline ScalConjBlkTsrExpr<Array, Scalar>
    operator-(const ScalConjBlkTsrExpr<Array, Scalar>& expr) {
      return ScalConjBlkTsrExpr<Array, Scalar>(expr.array(), expr.vars(),
          conj_op(-expr.factor().factor()), expr.lower_bound(),
          expr.upper_bound());
    }


  } // namespace expressions
} // namespace TiledArray

#endif // TILEDARRAY_EXPRESSIONS_BLK_TSR_EXPR_H__INCLUDED<|MERGE_RESOLUTION|>--- conflicted
+++ resolved
@@ -61,11 +61,7 @@
       typedef Array& reference; ///< \c Array reference type
       typedef numeric_t<Array> numeric_type; ///< Array base numeric type
       typedef scalar_t<Array> scalar_type; ///< Array base scalar type
-<<<<<<< HEAD
-      typedef BlkTsrEngine<Array, typename Array::eval_type>
-=======
-      typedef BlkTsrEngine<Array, Alias>
->>>>>>> 2f8002ee
+      typedef BlkTsrEngine<Array, typename Array::eval_type, Alias>
           engine_type; ///< Expression engine type
     };
 
@@ -75,11 +71,7 @@
       typedef const Array& reference; ///< \c Array reference type
       typedef numeric_t<Array> numeric_type; ///< Array base numeric type
       typedef scalar_t<Array> scalar_type; ///< Array base scalar type
-<<<<<<< HEAD
-      typedef BlkTsrEngine<Array, typename Array::eval_type>
-=======
-      typedef BlkTsrEngine<Array, Alias>
->>>>>>> 2f8002ee
+      typedef BlkTsrEngine<Array, typename Array::eval_type, Alias>
           engine_type; ///< Expression engine type
     };
 
