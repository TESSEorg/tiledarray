/*
 *  This file is a part of TiledArray.
 *  Copyright (C) 2013  Virginia Tech
 *
 *  This program is free software: you can redistribute it and/or modify
 *  it under the terms of the GNU General Public License as published by
 *  the Free Software Foundation, either version 3 of the License, or
 *  (at your option) any later version.
 *
 *  This program is distributed in the hope that it will be useful,
 *  but WITHOUT ANY WARRANTY; without even the implied warranty of
 *  MERCHANTABILITY or FITNESS FOR A PARTICULAR PURPOSE.  See the
 *  GNU General Public License for more details.
 *
 *  You should have received a copy of the GNU General Public License
 *  along with this program.  If not, see <http://www.gnu.org/licenses/>.
 *
 */

#ifndef TILEDARRAY_TYPE_TRAITS_H__INCLUDED
#define TILEDARRAY_TYPE_TRAITS_H__INCLUDED

#include <TiledArray/config.h>
#include <iterator>
#include <limits>
#include <madness/world/type_traits.h>
#include <complex>

namespace Eigen {

  template <typename, int, int, int, int, int> class Matrix;
  template <typename, int, int, int, int, int> class Array;
  template <typename, int, typename> class Map;

} // namespace Eigen

namespace TiledArray {

  // Forward declaration
  template <typename> class Tile;
  class DensePolicy;
  struct ZeroTensor;
  template <typename, typename> class DistArray;
  namespace detail {
    template <typename, typename> class LazyArrayTile;

    // helps to implement other metafunctions
    template<typename> struct is_type : public std::true_type { };

  }  // namespace detail

<<<<<<< HEAD
    template <typename T>
    struct is_numeric : public std::integral_constant<bool, std::numeric_limits<T>::is_specialized> { };
=======
  /**
   * \addtogroup TileInterface
   * @{
   */

  /// Determine the object type used in the evaluation of tensor expressions

  /// This trait class allows user to specify the object type used in an
  /// expression by providing a (partial) template specialization of this class
  /// for a user defined tile types. This allows users to use lazy tile
  /// construction inside tensor expressions. If no evaluation type is
  /// specified, the lazy tile evaluation is disabled.
  /// \tparam T The lazy tile type
  /// \tparam Enabler Internal use only
  template <typename T, typename Enabler = void>
  struct eval_trait {
    typedef T type;
  }; // struct eval_trait

  /// Determine the object type used in the evaluation of tensor expressions

  /// This trait class allows user to specify the object type used in an
  /// expression by providing a member type <tt>T::eval_type</tt>. This allows
  /// users to use lazy tile  construction inside tensor expressions. If no
  /// evaluation type is specified, the lazy tile evaluation is disabled.
  /// \tparam T The lazy tile type
  template <typename T>
  struct eval_trait<T, typename std::enable_if<detail::is_type<typename T::eval_type>::value>::type>  {
    typedef typename T::eval_type type;
  }; // struct eval_trait


  /// Detect lazy evaluation tiles

  /// \c is_lazy_type evaluates to \c std::true_type when T is a tile that
  /// uses the lazy evaluation mechanism (i.e. when <tt>T != T::eval_type</tt>),
  /// otherwise it evaluates to \c std::false_type .
  /// \tparam T The tile type to test
  template <typename T>
  struct is_lazy_tile :
      public std::integral_constant<bool, ! std::is_same<T, typename eval_trait<T>::type>::value>
  { }; // struct is_lazy_tile

  template <typename Tile, typename Policy>
  struct is_lazy_tile<DistArray<Tile, Policy> > : public std::false_type { };


  /// Consumable tile type trait

  /// This trait is used to determine if a tile type is consumable in tensor
  /// arithmetic operations. That is, temporary tiles may appear on the left-
  /// hand side of add-to (+=), subtract-to (-=), and multiply-to (*=)
  /// operations. By default, all tile types are assumed to be
  /// consumable except lazy tiles. Users should provide a (partial)
  /// specialization of this `struct` to disable consumable tile operations.
  /// \tparam T The tile type
  template <typename T>
  struct is_consumable_tile :
      public std::integral_constant<bool, ! is_lazy_tile<T>::value>
  { };

  template <>
  struct is_consumable_tile<ZeroTensor> : public std::false_type { };


>>>>>>> 1754b0d5

  /** @}*/


  namespace detail {

    template <typename T>
    struct is_complex : public std::false_type { };

    template <typename T>
    struct is_complex<std::complex<T> > : public std::true_type { };

    template <typename T>
    struct is_numeric : public std::is_arithmetic<T> { };

    template <typename T>
    struct is_numeric<std::complex<T> > : public is_numeric<T> { };

    template <>
    struct is_numeric<bool> : public std::false_type { };

    template <typename T>
    struct is_scalar : public is_numeric<T> { };

    template <typename T>
    struct is_scalar<std::complex<T> > : public std::false_type { };


    /// Detect tiles used by \c ArrayEvalImpl

    /// \c is_lazy_type evaluates to \c std::true_type when T is a tile from
    /// \c ArrayEvalImpl (i.e. when <tt>T != LazyArrayTile</tt>),
    /// otherwise it evaluates to \c std::false_type .
    /// \tparam T The tile type to test
    template <typename T>
    struct is_array_tile : public std::false_type { };

    template <typename T, typename Op>
    struct is_array_tile<TiledArray::detail::LazyArrayTile<T, Op> > :
        public std::true_type
    { }; // struct is_array_tile

    /// Detect a lazy evaluation tile that are not a \c LazyArrayTile

    /// \c is_non_array_lazy_tile evaluates to \c std::true_type when T is a
    /// tile that uses the lazy evaluation mechanism (i.e. when
    /// <tt>T != T::eval_type</tt>), and not a \c LazyArrayTile , otherwise it
    /// evaluates to \c std::false_type .
    /// \tparam T The tile type to test
    template <typename T>
    struct is_non_array_lazy_tile :
        public std::integral_constant<bool, is_lazy_tile<T>::value && (! is_array_tile<T>::value)>
    { }; // struct is_non_array_lazy_tile


    /// Type trait for extracting the numeric type of tensors and arrays.

    /// \tparam T The type to extract a numeric type from
    /// \tparam Enabler Type used to selectively implement partial specializations
    /// -# if T is numeric, scalar_type<T>::type evaluates to T
    /// -# if T is not numeric and T::value_type is a valid type, will evaluate to scalar_type<T::value_type>::type,
    ///   and so on recursively
    /// -# otherwise it's undefined
    template <typename T, typename Enabler = void> struct numeric_type;

    template <typename T>
    struct numeric_type<T,
        typename std::enable_if<is_numeric<T>::value>::type>
    {
      typedef T type;
    };

    template <typename T>
    struct numeric_type<T, typename std::enable_if<
          is_type<typename T::value_type>::value &&
          (! is_lazy_tile<T>::value) &&
          (! is_numeric<T>::value)>::type> :
        public numeric_type<typename T::value_type>
    { };


    template <typename T>
    struct numeric_type<T, typename std::enable_if<
          is_lazy_tile<T>::value
          && ! is_numeric<T>::value>::type> :
        public numeric_type<typename eval_trait<T>::type>
    { };

    template <typename T, int Rows, int Cols, int Opts, int MaxRows, int MaxCols>
    struct numeric_type<Eigen::Matrix<T, Rows, Cols, Opts, MaxRows, MaxCols>, void> :
        public numeric_type<typename Eigen::Matrix<T, Rows, Cols, Opts, MaxRows, MaxCols>::Scalar>
    { };

    template <typename T, int Rows, int Cols, int Opts, int MaxRows, int MaxCols>
    struct numeric_type<Eigen::Array<T, Rows, Cols, Opts, MaxRows, MaxCols>, void> :
        public numeric_type<typename Eigen::Matrix<T, Rows, Cols, Opts, MaxRows, MaxCols>::Scalar>
    { };

    template <typename T>
    struct numeric_type<Tile<T>, void> :
        public numeric_type<typename Tile<T>::tensor_type>
    { };

    template <typename PlainObjectType, int MapOptions, typename StrideType>
    struct numeric_type<Eigen::Map<PlainObjectType, MapOptions, StrideType>, void> :
        public numeric_type<PlainObjectType>
    { };

    template <typename T>
    using numeric_t = typename TiledArray::detail::numeric_type<T>::type;

    template <typename T>
    struct scalar_type : public numeric_type<T> { };

    template <typename T>
    struct scalar_type<std::complex<T> > : public scalar_type<T> { };

    template <typename T>
    using scalar_t = typename TiledArray::detail::scalar_type<T>::type;


    template <typename...> struct is_integral_list_helper;

    template <typename T, typename...Ts>
    struct is_integral_list_helper<T, Ts...> {
      static constexpr bool value = std::is_integral<T>::value && is_integral_list_helper<Ts...>::value;
    };

    template <> struct is_integral_list_helper<> { static constexpr bool value = true; };

    ///
    template <typename...Ts>
    struct is_integral_list : std::conditional<(sizeof...(Ts) > 0ul),
        is_integral_list_helper<Ts...>,
        std::false_type>::type
    { };


    /// Remove const, volatile, and reference qualifiers.
    template <typename T>
    struct remove_cvr {
      typedef typename std::remove_cv<typename std::remove_reference<T>::type>::type type;
    };

    template <typename T, typename Enabler = void>
    struct param {
      typedef typename std::add_lvalue_reference<typename std::add_const<T>::type>::type type;
    };

    template <typename T>
    struct param<T, typename std::enable_if<is_numeric<T>::value>::type> {
      typedef typename std::add_const<T>::type type;
    };

    template <typename T>
    struct param<T, typename std::enable_if<std::is_reference<T>::value>::type> {
      typedef T type;
    };


    template <typename T>
    struct param<T, typename std::enable_if<std::is_pointer<T>::value>::type> {
      typedef typename std::add_const<T>::type type;
    };

    template <typename U>
    using param_type = typename param<U>::type;


    struct non_iterator_tag { };

    template <typename T, typename Enabler = void>
    struct is_iterator : public std::false_type {
      typedef non_iterator_tag iterator_category;
    };

    template <typename T>
    struct is_iterator<T, typename std::enable_if<is_type<typename T::iterator_category>::value>::type > : public std::true_type {
      typedef typename std::iterator_traits<T>::iterator_category iterator_category;
    };

    template <typename T>
    struct is_iterator<T*, void> : std::true_type {
      typedef std::random_access_iterator_tag iterator_category;
    };

    template <typename T>
    struct is_iterator<const T*, void> : std::true_type {
      typedef std::random_access_iterator_tag iterator_category;
    };

    template <typename T>
    struct is_iterator<T* const, void> : std::true_type {
      typedef std::random_access_iterator_tag iterator_category;
    };

    template <typename T>
    struct is_iterator<const T* const, void> : std::true_type {
      typedef std::random_access_iterator_tag iterator_category;
    };

    template <typename T>
    struct is_input_iterator :
        public std::is_base_of<std::input_iterator_tag, typename is_iterator<T>::iterator_category>
    { };

    template <typename T>
    struct is_output_iterator :
        public std::is_base_of<std::output_iterator_tag, typename is_iterator<T>::iterator_category>
    { };

    template <typename T>
    struct is_forward_iterator :
        public std::is_base_of<std::forward_iterator_tag, typename is_iterator<T>::iterator_category>
    { };

    template <typename T>
    struct is_bidirectional_iterator :
        public std::is_base_of<std::bidirectional_iterator_tag, typename is_iterator<T>::iterator_category>
    { };

    template <typename T>
    struct is_random_iterator :
        public std::is_base_of<std::random_access_iterator_tag, typename is_iterator<T>::iterator_category>
    { };

    // Type traits used to determine the result of arithmetic operations between
    // two types.

    template <typename Scalar1, typename Scalar2>
    using add_t = decltype(std::declval<Scalar1>() + std::declval<Scalar2>());


    template <typename Scalar1, typename Scalar2>
    using subt_t = decltype(std::declval<Scalar1>() - std::declval<Scalar2>());

    template <typename Scalar1, typename Scalar2>
    using mult_t = decltype(std::declval<Scalar1>() * std::declval<Scalar2>());


    /// Test if `T` is a dense array type
    template <typename T>
    struct is_dense : public std::false_type { };

    template <typename Tile>
    struct is_dense<DistArray<Tile, DensePolicy> > : public std::true_type { };

    template <typename T>
    using trange_t = typename T::trange_type;

    template <typename T>
    using shape_t = typename T::shape_type;

    template <typename T>
    using pmap_t = typename T::pmap_interface;

    template <typename Array>
    struct policy_type;

    template <typename Tile, typename Policy>
    struct policy_type<DistArray<Tile, Policy> > {
      typedef Policy type;
    };

    template <typename T>
    using policy_t = typename policy_type<T>::type;

  } // namespace detail

} // namespace TiledArray
#endif // TILEDARRAY_TYPE_TRAITS_H__INCLUDED<|MERGE_RESOLUTION|>--- conflicted
+++ resolved
@@ -49,10 +49,6 @@
 
   }  // namespace detail
 
-<<<<<<< HEAD
-    template <typename T>
-    struct is_numeric : public std::integral_constant<bool, std::numeric_limits<T>::is_specialized> { };
-=======
   /**
    * \addtogroup TileInterface
    * @{
@@ -118,8 +114,6 @@
   struct is_consumable_tile<ZeroTensor> : public std::false_type { };
 
 
->>>>>>> 1754b0d5
-
   /** @}*/
 
 
@@ -132,13 +126,10 @@
     struct is_complex<std::complex<T> > : public std::true_type { };
 
     template <typename T>
-    struct is_numeric : public std::is_arithmetic<T> { };
+    struct is_numeric : public std::integral_constant<bool, std::numeric_limits<T>::is_specialized> { };
 
     template <typename T>
     struct is_numeric<std::complex<T> > : public is_numeric<T> { };
-
-    template <>
-    struct is_numeric<bool> : public std::false_type { };
 
     template <typename T>
     struct is_scalar : public is_numeric<T> { };
