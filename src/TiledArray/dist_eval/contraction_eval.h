/*
 *  This file is a part of TiledArray.
 *  Copyright (C) 2013  Virginia Tech
 *
 *  This program is free software: you can redistribute it and/or modify
 *  it under the terms of the GNU General Public License as published by
 *  the Free Software Foundation, either version 3 of the License, or
 *  (at your option) any later version.
 *
 *  This program is distributed in the hope that it will be useful,
 *  but WITHOUT ANY WARRANTY; without even the implied warranty of
 *  MERCHANTABILITY or FITNESS FOR A PARTICULAR PURPOSE.  See the
 *  GNU General Public License for more details.
 *
 *  You should have received a copy of the GNU General Public License
 *  along with this program.  If not, see <http://www.gnu.org/licenses/>.
 *
 */

#ifndef TILEDARRAY_DIST_EVAL_CONTRACTION_EVAL_H__INCLUDED
#define TILEDARRAY_DIST_EVAL_CONTRACTION_EVAL_H__INCLUDED

#include <vector>

#include <TiledArray/dist_eval/dist_eval.h>
#include <TiledArray/proc_grid.h>
#include <TiledArray/reduce_task.h>
#include <TiledArray/type_traits.h>
#include <TiledArray/shape.h>

//#define TILEDARRAY_ENABLE_SUMMA_TRACE_EVAL 1
//#define TILEDARRAY_ENABLE_SUMMA_TRACE_INITIALIZE 1
//#define TILEDARRAY_ENABLE_SUMMA_TRACE_STEP 1
//#define TILEDARRAY_ENABLE_SUMMA_TRACE_BCAST 1
//#define TILEDARRAY_ENABLE_SUMMA_TRACE_FINALIZE 1

namespace TiledArray {
  namespace detail {

    /// \brief Distributed contraction evaluator implementation

    /// \tparam Left The left-hand argument evaluator type
    /// \tparam Right The right-hand argument evaluator type
    /// \tparam Op The contraction/reduction operation type
    /// \tparam Policy The tensor policy class
    /// \note The algorithms in this class assume that the arguments have a two-
    /// dimensional cyclic distribution, and that the row phase of the left-hand
    /// argument and the column phase of the right-hand argument are equal to
    /// the number of rows and columns, respectively, in the \c ProcGrid object
    /// passed to the constructor.
    template <typename Left, typename Right, typename Op, typename Policy>
    class Summa :
        public DistEvalImpl<typename Op::result_type, Policy>,
        public std::enable_shared_from_this<Summa<Left, Right, Op, Policy> >
    {
    public:
      typedef Summa<Left, Right, Op, Policy> Summa_; ///< This object type
      typedef DistEvalImpl<typename Op::result_type, Policy> DistEvalImpl_; ///< The base class type
      typedef typename DistEvalImpl_::TensorImpl_ TensorImpl_; ///< The base, base class type
      typedef Left left_type; ///< The left-hand argument type
      typedef Right right_type; ///< The right-hand argument type
      typedef typename DistEvalImpl_::size_type size_type; ///< Size type
      typedef typename DistEvalImpl_::range_type range_type; ///< Range type
      typedef typename DistEvalImpl_::shape_type shape_type; ///< Shape type
      typedef typename DistEvalImpl_::pmap_interface pmap_interface; ///< Process map interface type
      typedef typename DistEvalImpl_::trange_type trange_type; ///< Tiled range type
      typedef typename DistEvalImpl_::value_type value_type; ///< Tile type
      typedef typename DistEvalImpl_::eval_type eval_type; ///< Tile evaluation type
      typedef Op op_type; ///< Tile evaluation operator type

    private:
      static size_type max_memory_; ///< Maximum memory used per node
      static size_type max_depth_; ///< Maximum number of concurrent SUMMA iterations

      // Arguments and operation
      left_type left_; ///< The left-hand argument
      right_type right_; /// < The right-hand argument
      op_type op_; /// < The operation used to evaluate tile-tile contractions

      // Broadcast groups for dense arguments (empty for non-dense arguments)
      madness::Group row_group_; ///< The row process group for this rank
      madness::Group col_group_; ///< The column process group for this rank

      // Dimension information
      const size_type k_; ///< Number of tiles in the inner dimension
      const ProcGrid proc_grid_; ///< Process grid for this contraction

      // Contraction results
      ReducePairTask<op_type>* reduce_tasks_; ///< A pointer to the reduction tasks

      // Constants used to iterate over columns and rows of left_ and right_, respectively.
      const size_type left_start_local_; ///< The starting point of left column iterator ranges (just add k for specific columns)
      const size_type left_end_; ///< The end of the left column iterator ranges
      const size_type left_stride_; ///< Stride for left column iterators
      const size_type left_stride_local_; ///< Stride for local left column iterators
      const size_type right_stride_; ///< Stride for right row iterators
      const size_type right_stride_local_; ///< stride for local right row iterators


      typedef Future<typename right_type::eval_type> right_future; ///< Future to a right-hand argument tile
      typedef Future<typename left_type::eval_type> left_future; ///< Future to a left-hand argument tile
      typedef std::pair<size_type, right_future> row_datum; ///< Datum element type for a right-hand argument row
      typedef std::pair<size_type, left_future> col_datum; ///< Datum element type for a left-hand argument column

    protected:

      // Import base class functions
      using std::enable_shared_from_this<Summa_>::shared_from_this;

    private:

      // Static variable initialization ----------------------------------------


      /// Initialize max_memory_ limit for SUMMA
      static size_type init_max_memory() {
        const char* max_memory = getenv("TA_SUMMA_MAX_MEMORY");
        if(max_memory) {
            // Convert the string into bytes
            std::stringstream ss(max_memory);
            double memory = 0.0;
            if(ss >> memory) {
                if(memory > 0.0) {
                    std::string unit;
                    if(ss >> unit) { // Failure == assume bytes
                        if(unit == "KB" || unit == "kB") {
                          memory *= 1000.0;
                        } else if(unit == "KiB" || unit == "kiB") {
                          memory *= 1024.0;
                        } else if(unit == "MB") {
                          memory *= 1000000.0;
                        } else if(unit == "MiB") {
                          memory *= 1048576.0;
                        } else if(unit == "GB") {
                          memory *= 1000000000.0;
                        } else if(unit == "GiB") {
                          memory *= 1073741824.0;
                        }
                    }
                }
            }

            memory = std::max(memory, 104857600.0); // Minimum 100 MiB
            return memory;
        }

        return 0ul;
      }


      static size_type init_max_depth() {
        const char* max_depth = getenv("TA_SUMMA_MAX_DEPTH");
        if(max_depth)
          return std::stoul(max_depth);
        return 0ul;
      }


      // Process groups --------------------------------------------------------

      /// Process group factory function

      /// This function generates a sparse process group.
      /// \tparam Shape The shape type
      /// \tparam ProcMap The process map operation type
      /// \param shape The shape that will be used to select processes that are
      /// included in the process group
      /// \param process_mask the process mask, if
      ///        \code process_mask[p] == true \endcode,
      ///        process \c p will not be included in the result (p is row/col index
      ///        in this process's row/column)
      /// \param index The first index of the row or column range
      /// \param end The end of the row or column range
      /// \param stride The row or column index stride
      /// \param k The broadcast group index
      /// \param max_group_size The maximum number of processes in the result
      /// group, which is equal to the number of process in this process row or
      /// column as defined by \c proc_grid_.
      /// \param key_offset The key that will be used to identify the process group
      /// \param proc_map The operator that will convert a process row/column
      /// index into the absolute process index (ProcessID)
      /// \return A sparse process group that includes process in the row or
      /// column of this process as defined by \c proc_grid_.
      template <typename Shape, typename ProcMap>
      madness::Group make_group(const Shape& shape, const std::vector<bool>& process_mask, size_type index,
          const size_type end, const size_type stride, const size_type max_group_size,
          const size_type k, const size_type key_offset, const ProcMap& proc_map) const
      {
        // Generate the list of processes in rank_row
        std::vector<ProcessID> proc_list(max_group_size, -1);

        // Flag the root processes of the broadcast, which may not be included
        // by shape.
        size_type p = k % max_group_size;
        proc_list[p] = proc_map(p);
        size_type count = 1ul;

        // Flag all processes that have non-zero tiles
        for(p = 0ul; (index < end) && (count < max_group_size); index += stride,
            p = (p + 1u) % max_group_size)
        {
          if((proc_list[p] != -1) || (shape.is_zero(index)) || !process_mask.at(p)) continue;

          proc_list[p] = proc_map(p);
          ++count;
        }

        // Remove processes from the list that will not be in the group
        for(size_type x = 0ul, p = 0ul; x < count; ++p) {
          if(proc_list[p] == -1) continue;
          proc_list[x++] = proc_list[p];
        }

        // Truncate invalid process id's
        proc_list.resize(count);

        return madness::Group(TensorImpl_::world(), proc_list,
            madness::DistributedID(DistEvalImpl_::id(), k + key_offset));
      }

      /// Row process group factory function

      /// \param k The broadcast group index
      /// \return A row process group
      madness::Group make_row_group(const size_type k) const {
        // Construct the sparse broadcast group
        const size_type right_begin_k = k * proc_grid_.cols();
        const size_type right_end_k = right_begin_k + proc_grid_.cols();
        // make the row mask; using the same mask for all tiles avoids having to compute mask
        // for every tile and use of masked broadcasts
        auto result_row_mask_k = make_row_mask(k);

        // return empty group if I am not in this group, otherwise make a group
        if (result_row_mask_k[proc_grid_.rank_col()])
          return make_group(right_.shape(), result_row_mask_k, right_begin_k, right_end_k,
                            right_stride_, proc_grid_.proc_cols(), k, k_,
                            [&](const ProcGrid::size_type col) { return proc_grid_.map_col(col); });
        else
          return madness::Group();
      }


      /// Column process group factory function

      /// \param k The broadcast group index
      /// \return A column process group
      madness::Group make_col_group(const size_type k) const {

        // make the column mask; using the same mask for all tiles avoids having to compute mask
        // for every tile and use of masked broadcasts
        auto result_col_mask_k = make_col_mask(k);

        // return empty group if I am not in this group, otherwise make a group
        if (result_col_mask_k[proc_grid_.rank_row()])
          return make_group(left_.shape(), result_col_mask_k, k, left_end_, left_stride_,
                            proc_grid_.proc_rows(), k, 0ul,
                            [&](const ProcGrid::size_type row) { return proc_grid_.map_row(row); });
        else
          return madness::Group();
      }

      /// Makes the row result mask

      /// \param k The SUMMA iteration (i.e. contraction tile) index
      /// \return a set object, if \code result[p] == true \endcode the process
      ///         in column \c p of this row has at least 1 result tile for this \c k
      std::vector<bool> make_row_mask(const size_type k) const {

        // "local" A[i][k] (i.e. for all i assigned to my row of processes) will produce C[i][*]
        // for each process in my row of the process grid determine whether there are any
        // nonzero C[i][*] located on that node

        const auto nproc_cols = proc_grid_.proc_cols();
        const auto my_proc_row = proc_grid_.rank_row();

        // result shape
        const auto& result_shape = TensorImpl_::shape();

        // if result is dense, include all processors
        if (result_shape.is_dense())
          return std::vector<bool>(nproc_cols, true);

        // initialize the mask
        std::vector<bool> mask(nproc_cols, false);

        // number of tiles in the col dimension of the result
        const auto nj = proc_grid_.cols();
        // number of tiles in contraction dim
        const auto nk = k_;

        // for each i assigned to my row of processes ...
        size_type i_start, i_fence, i_stride;
        std::tie(i_start, i_fence, i_stride) =
            result_row_range(my_proc_row);
        const auto ik_stride = i_stride * nk;
        for (size_type i = i_start, ik = i_start * nk + k; i < i_fence;
             i += i_stride, ik += ik_stride) {
          // ... such that A[i][k] exists ...
          if (!left_.shape().is_zero(ik)) {
            // ... the owner of А[i][k] is always in the group ...
            const auto k_proc_col = k % nproc_cols;
            mask[k_proc_col] = true;
            // ... loop over processes in my row ...
            for (size_type proc_col = 0; proc_col != nproc_cols; ++proc_col) {
              // ... that are not the owner of A[i][k] ...
              if (proc_col != k_proc_col) {
                // ... loop over all C[i][j] tiles that belong to this process ...
                size_type j_start, j_fence, j_stride;
                std::tie(j_start, j_fence, j_stride) =
                    result_col_range(proc_col);
                const auto ij_stride = j_stride;
                for (size_type j = j_start, ij = i * nj + j_start; j < j_fence;
                     j += j_stride, ij += ij_stride) {
                  // ... if any such C[i][j] exists, update the mask, and move
                  // on to next process
                  if (!result_shape.is_zero(DistEvalImpl_::perm_index_to_target(ij))) {
                    mask[proc_col] = true;
                    break;
                  }
                }
              }
            }
          }
        }

        return mask;
      }

      /// Makes the column result mask

      /// \param k The SUMMA iteration (i.e. contraction tile) index
      /// \return a set object, if \code result[p] == true \endcode the process
      ///         in row \c p of this column has at least 1 result tile for this
      ///         \c k
      std::vector<bool> make_col_mask(const size_type k) const {
        // "local" B[k][j] (i.e. for all j assigned to my column of processes)
        // will produce C[*][j]
        // for each process in my column of the process grid determine whether
        // there are any
        // nonzero C[*][j] located on that node

        const auto nproc_rows = proc_grid_.proc_rows();
        const auto my_proc_col = proc_grid_.rank_col();

        // result shape
        const auto& result_shape = TensorImpl_::shape();

        // if result is dense, include all processors
        if (result_shape.is_dense())
          return std::vector<bool>(nproc_rows, true);

        // initialize the mask
        std::vector<bool> mask(nproc_rows, false);

        // number of tiles in col dim of the result
        const auto nj = proc_grid_.cols();

        // for each j assigned to my column of processes ...
        size_type j_start, j_fence, j_stride;
        std::tie(j_start, j_fence, j_stride) = result_col_range(my_proc_col);
        const auto kj_stride = j_stride;
        for (size_type j = j_start, kj = k * nj + j_start; j < j_fence;
             j += j_stride, kj += kj_stride) {
          // ... such that B[k][j] exists ...
          if (!right_.shape().is_zero(kj)) {
            // ... the owner of B[k][j] is always in the group ...
            auto k_proc_row = k % nproc_rows;
            mask[k_proc_row] = true;
            // ... loop over processes in my col ...
            for (size_type proc_row = 0; proc_row != nproc_rows; ++proc_row) {
              // ... that are not the owner of B[k][j] ...
              if (proc_row != k_proc_row) {
                // ... loop over all C[i][j] tiles that belong to this process
                size_type i_start, i_fence, i_stride;
                std::tie(i_start, i_fence, i_stride) =
                    result_row_range(proc_row);
                const auto ij_stride = i_stride * nj;
                for (size_type i = i_start, ij = i_start * nj + j; i < i_fence;
                     i += i_stride, ij += ij_stride) {
                  // ... if any such C[i][j] exists, update the mask, and move
                  // on to next process
                  if (!result_shape.is_zero(
                          DistEvalImpl_::perm_index_to_target(ij))) {
                    mask[proc_row] = true;
                    break;
                  }
                }
              }
            }
          }
        }

        return mask;
      }

      /// computes the result row iteration range for a particular processor

      /// \param proc_row the process row in \c this->proc_grid_
      /// \return the {start,fence,stride} tuple which defines the iteration
      ///         range for the row indices of the result tiles residing on
      ///         process in row \c proc_row
      inline std::tuple<size_type, size_type, size_type> result_row_range(
          size_type proc_row) const {
        const size_type start = proc_row;
        const size_type fence = proc_grid_.rows();
        const size_type stride = proc_grid_.proc_rows();
        return std::make_tuple(start, fence, stride);
      }

      /// computes the result column iteration range for a particular processor

      /// \param proc_col the process column in \c this->proc_grid_
      /// \return the {start,fence,stride} tuple which defines the iteration
      ///         range for the column indices of the result tiles residing on
      ///         process in column \c proc_col
      std::tuple<size_type, size_type, size_type> result_col_range(
          size_type proc_col) const {
        const size_type start = proc_col;
        const size_type fence = proc_grid_.cols();
        const size_type stride = proc_grid_.proc_cols();
        return std::make_tuple(start, fence, stride);
      }

      // Broadcast kernels -----------------------------------------------------

      /// Tile conversion task function

      /// \tparam Tile The input tile type
      /// \param tile The input tile
      /// \return The evaluated version of the lazy tile
<<<<<<< HEAD
      template <typename Tile>
      static typename eval_trait<Tile>::type convert_tile_task(const Tile& tile) {
        TiledArray::Cast<typename eval_trait<Tile>::type, Tile> cast;
        return cast(tile);
      }

=======
      template <typename Tile, bool Nonblocking>
      static auto convert_tile(const Tile& tile) {
        using cast_type = typename std::conditional<Nonblocking,
            Future<typename eval_trait<Tile>::type>,
            typename eval_trait<Tile>::type>::type;
        return static_cast<cast_type>(tile);
      }
>>>>>>> 89ba35b0

      /// Conversion function

      /// This function does nothing since tile is not a lazy tile.
      /// \tparam Arg The type of the argument that holds the input tiles
      /// \param arg The argument that holds the tiles
      /// \param index The tile index of arg
      /// \return \c tile
      template <typename Arg>
      static typename std::enable_if<
          ! is_lazy_tile<typename Arg::value_type>::value,
          Future<typename Arg::eval_type> >::type
      get_tile(Arg& arg, const typename Arg::size_type index) { return arg.get(index); }


      /// Conversion function

      /// This function spawns a task that will convert a lazy tile from the
      /// tile type to the evaluated tile type.
      /// \tparam Arg The type of the argument that holds the input tiles
      /// \param arg The argument that holds the tiles
      /// \param index The tile index of arg
      /// \return A future to the evaluated tile
      template <typename Arg>
      static typename std::enable_if<
          is_lazy_tile<typename Arg::value_type>::value,
          Future<typename Arg::eval_type> >::type
      get_tile(Arg& arg, const typename Arg::size_type index) {
        using tile_type = typename Arg::value_type;
        using tile_eval_type = typename eval_trait<tile_type>::type;
        constexpr bool do_nonblocking_cast =
            std::is_constructible<Future<result_tile_type>, T>::value &&
            !std::is_same<result_tile_type, T>::value;
        auto convert_tile_fn =
            &Summa_::template convert_tile<typename Arg::value_type,
                                           do_nonblocking_cast>;
        return arg.world().taskq.add(convert_tile_fn, arg.get(index),
                                     madness::TaskAttributes::hipri());
      }


      /// Collect non-zero tiles from \c arg

      /// \tparam Arg The argument type
      /// \tparam Datum The vector datum type
      /// \param[in] arg The owner of the input tiles
      /// \param[in] index The index of the first tile to be broadcast
      /// \param[in] end The end of the range of tiles to be broadcast
      /// \param[in] stride The stride between tile indices to be broadcast
      /// \param[out] vec The vector that will hold broadcast tiles
      template <typename Arg, typename Datum>
      void get_vector(Arg& arg, size_type index, const size_type end,
          const size_type stride, std::vector<Datum>& vec) const
      {
        TA_ASSERT(vec.size() == 0ul);

        // Iterate over vector of tiles
        if(arg.is_local(index)) {
          for(size_type i = 0ul; index < end; ++i, index += stride) {
            if(arg.shape().is_zero(index)) continue;
            vec.emplace_back(i, get_tile(arg, index));
          }
        } else {
          for(size_type i = 0ul; index < end; ++i, index += stride) {
            if(arg.shape().is_zero(index)) continue;
            vec.emplace_back(i, Future<typename Arg::eval_type>());
          }
        }

        TA_ASSERT(vec.size() > 0ul);
      }

      /// Collect non-zero tiles from column \c k of \c left_

      /// \param[in] k The column to be retrieved
      /// \param[out] col The column vector that will hold the tiles
      void get_col(const size_type k, std::vector<col_datum>& col) const {
        col.reserve(proc_grid_.local_rows());
        get_vector(left_, left_start_local_ + k, left_end_, left_stride_local_, col);
      }

      /// Collect non-zero tiles from row \c k of \c right_

      /// \param[in] k The row to be retrieved
      /// \param[out] row The row vector that will hold the tiles
      void get_row(const size_type k, std::vector<row_datum>& row) const {
        row.reserve(proc_grid_.local_cols());

        // Compute local iteration limits for row k of right_.
        size_type begin = k * proc_grid_.cols();
        const size_type end = begin + proc_grid_.cols();
        begin += proc_grid_.rank_col();

        get_vector(right_, begin, end, right_stride_local_, row);
      }

      /// Broadcast tiles from \c arg

      /// \param[in] start The index of the first tile to be broadcast
      /// \param[in] stride The stride between tile indices to be broadcast
      /// \param[in] group The process group where the tiles will be broadcast
      /// \param[in] group_root The root process of the broadcast
      /// \param[in] key_offset The broadcast key offset value
      /// \param[out] vec The vector that will hold broadcast tiles
      template <typename Datum>
      void bcast(const size_type start, const size_type stride,
          const madness::Group& group, const ProcessID group_root,
          const size_type key_offset, std::vector<Datum>& vec) const
      {
        TA_ASSERT(vec.size() != 0ul);
        TA_ASSERT(group.size() > 0);
        TA_ASSERT(group_root < group.size());

#ifdef TILEDARRAY_ENABLE_SUMMA_TRACE_BCAST
        std::stringstream ss;
        ss  << "bcast: rank=" << TensorImpl_::world().rank()
            << " root=" << group.world_rank(group_root)
            << " groupid=(" << group.id().first << "," << group.id().second
            << ") keyoffset=" << key_offset << " group={ ";
        for(ProcessID group_proc = 0; group_proc < group.size(); ++group_proc)
          ss << group.world_rank(group_proc) << " ";
        ss << "} tiles={ ";
#endif // TILEDARRAY_ENABLE_SUMMA_TRACE_BCAST

        // Iterate over tiles to be broadcast
        for(typename std::vector<Datum>::iterator it = vec.begin(); it != vec.end(); ++it) {
          const size_type index = it->first * stride + start;

          // Broadcast the tile
          const madness::DistributedID key(DistEvalImpl_::id(), index + key_offset);
          TensorImpl_::world().gop.bcast(key, it->second, group_root, group);

#ifdef TILEDARRAY_ENABLE_SUMMA_TRACE_BCAST
          ss  << index << " ";
#endif // TILEDARRAY_ENABLE_SUMMA_TRACE_BCAST
        }

        TA_ASSERT(vec.size() > 0ul);

#ifdef TILEDARRAY_ENABLE_SUMMA_TRACE_BCAST
        ss << "}\n";
        printf(ss.str().c_str());
#endif // TILEDARRAY_ENABLE_SUMMA_TRACE_BCAST
      }

      // Broadcast specialization for left and right arguments -----------------


      ProcessID get_row_group_root(const size_type k, const madness::Group& row_group) const {
        ProcessID group_root = k % proc_grid_.proc_cols();
        if(! right_.shape().is_dense() && row_group.size() < static_cast<ProcessID>(proc_grid_.proc_cols())) {
          const ProcessID world_root = proc_grid_.rank_row() * proc_grid_.proc_cols() + group_root;
          group_root = row_group.rank(world_root);
        }
        return group_root;
      }

      ProcessID get_col_group_root(const size_type k, const madness::Group& col_group) const {
        ProcessID group_root = k % proc_grid_.proc_rows();
        if(! left_.shape().is_dense() && col_group.size() < static_cast<ProcessID>(proc_grid_.proc_rows())) {
          const ProcessID world_root = group_root * proc_grid_.proc_cols() + proc_grid_.rank_col();
          group_root = col_group.rank(world_root);
        }
        return group_root;
      }

      /// Broadcast column \c k of \c left_ with a dense right-hand argument

      /// \param[in] k The column of \c left_ to be broadcast
      /// \param[out] col The vector that will hold the results of the broadcast
      void bcast_col(const size_type k, std::vector<col_datum>& col, const madness::Group& row_group) const {
        // broadcast if I'm part of the broadcast group
        if (!row_group.empty()) {
          // Broadcast column k of left_.
          ProcessID group_root = get_row_group_root(k, row_group);
          bcast(left_start_local_ + k, left_stride_local_, row_group, group_root, 0ul, col);
        }
      }

      /// Broadcast row \c k of \c right_ with a dense left-hand argument

      /// \param[in] k The row of \c right to be broadcast
      /// \param[out] row The vector that will hold the results of the broadcast
      void bcast_row(const size_type k, std::vector<row_datum>& row, const madness::Group& col_group) const {
        // broadcast if I'm part of the broadcast group
        if (!col_group.empty()) {
          // Compute the group root process.
          ProcessID group_root = get_col_group_root(k, col_group);

          // Broadcast row k of right_.
          bcast(k * proc_grid_.cols() + proc_grid_.rank_col(),
                right_stride_local_, col_group, group_root, left_.size(), row);
        }
      }

      void bcast_col_range_task(size_type k, const size_type end) const {
        // Compute the first local row of right
        const size_type Pcols = proc_grid_.proc_cols();
        k += (Pcols - ((k + Pcols - proc_grid_.rank_col()) % Pcols)) % Pcols;

        for(; k < end; k += Pcols) {

          // Compute local iteration limits for column k of left_.
          size_type index = left_start_local_ + k;

          // will create broadcast group only if needed
          bool have_group = false;
          madness::Group row_group;
          ProcessID group_root;
          bool do_broadcast;

          // Search column k of left for non-zero tiles
          for(; index < left_end_; index += left_stride_local_) {
            if(left_.shape().is_zero(index)) continue;

            // Construct broadcast group, if needed
            if (!have_group) {
              have_group = true;
              row_group = make_row_group(k);
              // broadcast if I am in this group and this group has others
              do_broadcast = !row_group.empty() && row_group.size() > 1;
              if (do_broadcast)
                group_root = get_row_group_root(k, row_group);
            }

            if(do_broadcast) {
              // Broadcast the tile
              const madness::DistributedID key(DistEvalImpl_::id(), index);
              auto tile = get_tile(left_, index);
              TensorImpl_::world().gop.bcast(key, tile, group_root, row_group);
            } else {
              // Discard the tile
              left_.discard(index);
            }
          }
        }
      }

      void bcast_row_range_task(size_type k, const size_type end) const {
        // Compute the first local row of right
        const size_type Prows = proc_grid_.proc_rows();
        k += (Prows - ((k + Prows - proc_grid_.rank_row()) % Prows)) % Prows;

        for(; k < end; k += Prows) {

          // Compute local iteration limits for row k of right_.
          size_type index = k * proc_grid_.cols();
          const size_type row_end = index + proc_grid_.cols();
          index += proc_grid_.rank_col();

          // will create broadcast group only if needed
          bool have_group = false;
          madness::Group col_group;
          ProcessID group_root;
          bool do_broadcast;

          // Search for and broadcast non-zero row
          for(; index < row_end; index += right_stride_local_) {
            if(right_.shape().is_zero(index)) continue;

            // Construct broadcast group
            if (!have_group) {
              have_group = true;
              col_group = make_col_group(k);
              // broadcast if I am in this group and this group has others
              do_broadcast = !col_group.empty() && col_group.size() > 1;
              if (do_broadcast)
                group_root = get_col_group_root(k, col_group);
            }

            if(do_broadcast) {
              // Broadcast the tile
              const madness::DistributedID key(DistEvalImpl_::id(), index + left_.size());
              auto tile = get_tile(right_, index);
              TensorImpl_::world().gop.bcast(key, tile, group_root, col_group);
            } else {
              // Discard the tile
              right_.discard(index);
            }
          }
        }
      }


      // Row and column iteration functions ------------------------------------

      /// Find next non-zero row of \c right_ for a sparse shape

      /// Starting at the k-th row of the right-hand argument, find the next row
      /// that contains at least one non-zero tile. This search only checks for
      /// non-zero tiles in this processes column.
      /// \param k The first row to search
      /// \return The first row, greater than or equal to \c k with non-zero
      /// tiles, or \c k_ if none is found.
      size_type iterate_row(size_type k) const {
        // Iterate over k's until a non-zero tile is found or the end of the
        // matrix is reached.
        size_type end = k * proc_grid_.cols();
        for(; k < k_; ++k) {
          // Search for non-zero tiles in row k of right
          size_type i = end + proc_grid_.rank_col();
          end += proc_grid_.cols();
          for(; i < end; i += right_stride_local_)
            if(! right_.shape().is_zero(i))
              return k;
        }

        return k;
      }

      /// Find the next non-zero column of \c left_ for an arbitrary shape type

      /// Starting at the k-th column of the left-hand argument, find the next
      /// column that contains at least one non-zero tile. This search only
      /// checks for non-zero tiles in this process's row.
      /// \param k The first column to test for non-zero tiles
      /// \return The first column, greater than or equal to \c k, that contains
      /// a non-zero tile. If no non-zero tile is not found, return \c k_.
      size_type iterate_col(size_type k) const {
        // Iterate over k's until a non-zero tile is found or the end of the
        // matrix is reached.
        for(; k < k_; ++k)
          // Search row k for non-zero tiles
          for(size_type i = left_start_local_ + k; i < left_end_; i += left_stride_local_)
            if(! left_.shape().is_zero(i))
              return k;

        return k;
      }


      /// Find the next k where the left- and right-hand argument have non-zero tiles

      /// Search for the next k-th column and row of the left- and right-hand
      /// arguments, respectively, that both contain non-zero tiles. This search
      /// only checks for non-zero tiles in this process's row or column. If a
      /// non-zero, local tile is found that does not contribute to local
      /// contractions, the tiles will be immediately broadcast.
      /// \param k The first row/column to check
      /// \return The next k-th column and row of the left- and right-hand
      /// arguments, respectively, that both have non-zero tiles
      size_type iterate_sparse(const size_type k) const {
        // Initial step for k_col and k_row.
        size_type k_col = iterate_col(k);
        size_type k_row = iterate_row(k_col);

        // Search for a row and column that both have non-zero tiles
        while(k_col != k_row) {
          if(k_col < k_row) {
            k_col = iterate_col(k_row);
          } else {
            k_row = iterate_row(k_col);
          }
        }

        if(k < k_row) {
          // Spawn a task to broadcast any local columns of left that were skipped
          TensorImpl_::world().taskq.add(shared_from_this(),
              & Summa_::bcast_col_range_task, k, k_row,
              madness::TaskAttributes::hipri());

          // Spawn a task to broadcast any local rows of right that were skipped
          TensorImpl_::world().taskq.add(shared_from_this(),
              & Summa_::bcast_row_range_task, k, k_col,
              madness::TaskAttributes::hipri());
        }

        return k_col;
      }


      /// Find the next k where the left- and right-hand argument have non-zero tiles

      /// Search for the next k-th column and row of the left- and right-hand
      /// arguments, respectively, that both contain non-zero tiles. This search
      /// only checks for non-zero tiles in this process's row or column. If a
      /// non-zero, local tile is found that does not contribute to local
      /// contractions, the tiles will be immediately broadcast.
      /// \param k The first row/column to check
      /// \return The next k-th column and row of the left- and right-hand
      /// arguments, respectively, that both have non-zero tiles
      size_type iterate(const size_type k) const {
        return (left_.shape().is_dense() && right_.shape().is_dense() ?
            k : iterate_sparse(k));
      }


      // Initialization functions ----------------------------------------------

      /// Initialize reduce tasks and construct broadcast groups
      size_type initialize(const DenseShape&) {
        // Construct static broadcast groups for dense arguments
        const madness::DistributedID col_did(DistEvalImpl_::id(), 0ul);
        col_group_ = proc_grid_.make_col_group(col_did);
        const madness::DistributedID row_did(DistEvalImpl_::id(), k_);
        row_group_ = proc_grid_.make_row_group(row_did);

#ifdef TILEDARRAY_ENABLE_SUMMA_TRACE_INITIALIZE
        std::stringstream ss;
        ss << "init: rank=" << TensorImpl_::world().rank()
           << "\n    col_group_=(" << col_did.first << ", " << col_did.second << ") { ";
        for(ProcessID gproc = 0ul; gproc < col_group_.size(); ++gproc)
          ss << col_group_.world_rank(gproc) << " ";
        ss << "}\n    row_group_=(" << row_did.first << ", " << row_did.second << ") { ";
        for(ProcessID gproc = 0ul; gproc < row_group_.size(); ++gproc)
          ss << row_group_.world_rank(gproc) << " ";
        ss << "}\n";
        printf(ss.str().c_str());
#endif // TILEDARRAY_ENABLE_SUMMA_TRACE_INITIALIZE

        // Allocate memory for the reduce pair tasks.
        std::allocator<ReducePairTask<op_type> > alloc;
        reduce_tasks_ = alloc.allocate(proc_grid_.local_size());

        // Iterate over all local tiles
        const size_type n = proc_grid_.local_size();
        for(size_type t = 0ul; t < n; ++t) {
          // Initialize the reduction task
          ReducePairTask<op_type>* restrict const reduce_task = reduce_tasks_ + t;
          new(reduce_task) ReducePairTask<op_type>(TensorImpl_::world(), op_);
        }

        return proc_grid_.local_size();
      }

      /// Initialize reduce tasks
      template <typename Shape>
      size_type initialize(const Shape& shape) {

#ifdef TILEDARRAY_ENABLE_SUMMA_TRACE_INITIALIZE
        std::stringstream ss;
        ss << "    initialize rank=" << TensorImpl_::world().rank() << " tiles={ ";
#endif // TILEDARRAY_ENABLE_SUMMA_TRACE_INITIALIZE

        // Allocate memory for the reduce pair tasks.
        std::allocator<ReducePairTask<op_type> > alloc;
        reduce_tasks_ = alloc.allocate(proc_grid_.local_size());

        // Initialize iteration variables
        size_type row_start = proc_grid_.rank_row() * proc_grid_.cols();
        size_type row_end = row_start + proc_grid_.cols();
        row_start += proc_grid_.rank_col();
        const size_type col_stride = // The stride to iterate down a column
            proc_grid_.proc_rows() * proc_grid_.cols();
        const size_type row_stride = // The stride to iterate across a row
            proc_grid_.proc_cols();
        const size_type end = TensorImpl_::size();

        // Iterate over all local tiles
        size_type tile_count = 0ul;
        ReducePairTask<op_type>* restrict reduce_task = reduce_tasks_;
        // this loops over result tiles arranged in block-cyclic order
        // index = tile index (row major)
        for(; row_start < end; row_start += col_stride, row_end += col_stride) {
          for(size_type index = row_start; index < row_end; index += row_stride, ++reduce_task) {

            // Initialize the reduction task

            // Skip zero tiles
            if(! shape.is_zero(DistEvalImpl_::perm_index_to_target(index))) {

#ifdef TILEDARRAY_ENABLE_SUMMA_TRACE_INITIALIZE
              ss << index << " ";
#endif // TILEDARRAY_ENABLE_SUMMA_TRACE_INITIALIZE

              new(reduce_task) ReducePairTask<op_type>(TensorImpl_::world(), op_);
              ++tile_count;
            } else {
              // Construct an empty task to represent zero tiles.
              new(reduce_task) ReducePairTask<op_type>();
            }
          }
        }

#ifdef TILEDARRAY_ENABLE_SUMMA_TRACE_INITIALIZE
        ss << "}\n";
        printf(ss.str().c_str());
#endif // TILEDARRAY_ENABLE_SUMMA_TRACE_INITIALIZE

        return tile_count;
      }

      size_type initialize() {
#ifdef TILEDARRAY_ENABLE_SUMMA_TRACE_INITIALIZE
        printf("init: start rank=%i\n", TensorImpl_::world().rank());
#endif // TILEDARRAY_ENABLE_SUMMA_TRACE_INITIALIZE

        const size_type result = initialize(TensorImpl_::shape());

#ifdef TILEDARRAY_ENABLE_SUMMA_TRACE_INITIALIZE
        printf("init: finish rank=%i\n", TensorImpl_::world().rank());
#endif // TILEDARRAY_ENABLE_SUMMA_TRACE_INITIALIZE

        return result;
      }


      // Finalize functions ----------------------------------------------------

      /// Set the result tiles, destroy reduce tasks, and destroy broadcast groups
      void finalize(const DenseShape&) {
        // Initialize iteration variables
        size_type row_start = proc_grid_.rank_row() * proc_grid_.cols();
        size_type row_end = row_start + proc_grid_.cols();
        row_start += proc_grid_.rank_col();
        const size_type col_stride = // The stride to iterate down a column
            proc_grid_.proc_rows() * proc_grid_.cols();
        const size_type row_stride = // The stride to iterate across a row
            proc_grid_.proc_cols();
        const size_type end = TensorImpl_::size();

        // Iterate over all local tiles
        for(ReducePairTask<op_type>* reduce_task = reduce_tasks_;
            row_start < end; row_start += col_stride, row_end += col_stride) {
          for(size_type index = row_start; index < row_end; index += row_stride, ++reduce_task) {


            // Set the result tile
            DistEvalImpl_::set_tile(DistEvalImpl_::perm_index_to_target(index),
                reduce_task->submit());

            // Destroy the reduce task
            reduce_task->~ReducePairTask<op_type>();
          }
        }

        // Deallocate the memory for the reduce pair tasks.
        std::allocator<ReducePairTask<op_type> >().deallocate(reduce_tasks_,
            proc_grid_.local_size());
      }

      /// Set the result tiles and destroy reduce tasks
      template <typename Shape>
      void finalize(const Shape& shape) {

#ifdef TILEDARRAY_ENABLE_SUMMA_TRACE_FINALIZE
        std::stringstream ss;
        ss << "    finalize rank=" << TensorImpl_::world().rank() << " tiles={ ";
#endif // TILEDARRAY_ENABLE_SUMMA_TRACE_FINALIZE

        // Initialize iteration variables
        size_type row_start = proc_grid_.rank_row() * proc_grid_.cols();
        size_type row_end = row_start + proc_grid_.cols();
        row_start += proc_grid_.rank_col();
        const size_type col_stride = // The stride to iterate down a column
            proc_grid_.proc_rows() * proc_grid_.cols();
        const size_type row_stride = // The stride to iterate across a row
            proc_grid_.proc_cols();
        const size_type end = TensorImpl_::size();

        // Iterate over all local tiles
        for(ReducePairTask<op_type>* reduce_task = reduce_tasks_;
            row_start < end; row_start += col_stride, row_end += col_stride) {
          for(size_type index = row_start; index < row_end; index += row_stride, ++reduce_task) {
            // Compute the permuted index
            const size_type perm_index = DistEvalImpl_::perm_index_to_target(index);

            // Skip zero tiles
            if(! shape.is_zero(perm_index)) {

#ifdef TILEDARRAY_ENABLE_SUMMA_TRACE_FINALIZE
              ss << index << " ";
#endif // TILEDARRAY_ENABLE_SUMMA_TRACE_FINALIZE

              // Set the result tile
              DistEvalImpl_::set_tile(perm_index, reduce_task->submit());
            }

            // Destroy the reduce task
            reduce_task->~ReducePairTask<op_type>();
          }
        }

        // Deallocate the memory for the reduce pair tasks.
        std::allocator<ReducePairTask<op_type> >().deallocate(reduce_tasks_,
            proc_grid_.local_size());

#ifdef TILEDARRAY_ENABLE_SUMMA_TRACE_FINALIZE
        ss << "}\n";
        printf(ss.str().c_str());
#endif // TILEDARRAY_ENABLE_SUMMA_TRACE_FINALIZE
      }

      void finalize() {
#ifdef TILEDARRAY_ENABLE_SUMMA_TRACE_FINALIZE
        printf("finalize: start rank=%i\n", TensorImpl_::world().rank());
#endif // TILEDARRAY_ENABLE_SUMMA_TRACE_FINALIZE

        finalize(TensorImpl_::shape());

#ifdef TILEDARRAY_ENABLE_SUMMA_TRACE_FINALIZE
        printf("finalize: finish rank=%i\n", TensorImpl_::world().rank());
#endif // TILEDARRAY_ENABLE_SUMMA_TRACE_FINALIZE
      }

      /// SUMMA finalization task

      /// This task will set the tiles and do cleanup.
      class FinalizeTask : public madness::TaskInterface {
      private:
        std::shared_ptr<Summa_> owner_; ///< The parent object for this task

      public:
        FinalizeTask(const std::shared_ptr<Summa_>& owner, const int ndep) :
          madness::TaskInterface(ndep, madness::TaskAttributes::hipri()),
          owner_(owner)
        { }

        virtual ~FinalizeTask() { }

        virtual void run(const madness::TaskThreadEnv&) { owner_->finalize(); }

      }; // class FinalizeTask


      // Contraction functions -------------------------------------------------

      /// Schedule local contraction tasks for \c col and \c row tile pairs

      /// Schedule tile contractions for each tile pair of \c row and \c col. A
      /// callback to \c task will be registered with each tile contraction
      /// task.
      /// \param col A column of tiles from the left-hand argument
      /// \param row A row of tiles from the right-hand argument
      /// \param task The task that depends on tile contraction tasks
      void contract(const DenseShape&, const size_type,
          const std::vector<col_datum>& col, const std::vector<row_datum>& row,
          madness::TaskInterface* const task)
      {
        // Iterate over the row
        for(size_type i = 0ul; i < col.size(); ++i) {
          // Compute the local, result-tile offset
          const size_type reduce_task_offset = col[i].first * proc_grid_.local_cols();

          // Iterate over columns
          for(size_type j = 0ul; j < row.size(); ++j) {
            const size_type reduce_task_index = reduce_task_offset + row[j].first;

            // Schedule task for contraction pairs
            if(task)
              task->inc();
            const left_future left = col[i].second;
            const right_future right = row[j].second;
            reduce_tasks_[reduce_task_index].add(left, right, task);
          }
        }
      }

      /// Schedule local contraction tasks for \c col and \c row tile pairs

      /// Schedule tile contractions for each tile pair of \c row and \c col. A
      /// callback to \c task will be registered with each tile contraction
      /// task.
      /// \param col A column of tiles from the left-hand argument
      /// \param row A row of tiles from the right-hand argument
      /// \param task The task that depends on tile contraction tasks
      template <typename Shape>
      void contract(const Shape&, const size_type,
          const std::vector<col_datum>& col, const std::vector<row_datum>& row,
          madness::TaskInterface* const task)
      {
        // Iterate over the row
        for(size_type i = 0ul; i < col.size(); ++i) {
          // Compute the local, result-tile offset
          const size_type reduce_task_offset = col[i].first * proc_grid_.local_cols();

          // Iterate over columns
          for(size_type j = 0ul; j < row.size(); ++j) {
            const size_type reduce_task_index = reduce_task_offset + row[j].first;

            // Skip zero tiles
            if(! reduce_tasks_[reduce_task_index])
              continue;

            // Schedule task for contraction pairs
            if(task)
              task->inc();
            const left_future left = col[i].second;
            const right_future right = row[j].second;
            reduce_tasks_[reduce_task_index].add(left, right, task);
          }
        }
      }

#define TILEDARRAY_DISABLE_TILE_CONTRACTION_FILTER
#ifndef TILEDARRAY_DISABLE_TILE_CONTRACTION_FILTER
      /// Schedule local contraction tasks for \c col and \c row tile pairs

      /// Schedule tile contractions for each tile pair of \c row and \c col. A
      /// callback to \c task will be registered with each tile contraction
      /// task. This version of contract is used when shape_type is
      /// \c SparseShape. It skips tile contractions that have a negligible
      /// contribution to the result tile.
      /// \tparam T The shape value type
      /// \param k The k step for this contraction set
      /// \param col A column of tiles from the left-hand argument
      /// \param row A row of tiles from the right-hand argument
      /// \param task The task that depends on the tile contraction tasks
      template <typename T>
      typename std::enable_if<std::is_floating_point<T>::value>::type
      contract(const SparseShape<T>&, const size_type k,
          const std::vector<col_datum>& col, const std::vector<row_datum>& row,
          madness::TaskInterface* const task)
      {
        // Cache row shape data.
        std::vector<typename SparseShape<T>::value_type> row_shape_values;
        row_shape_values.reserve(row.size());
        const size_type row_start = k * proc_grid_.cols() + proc_grid_.rank_col();
        for(size_type j = 0ul; j < row.size(); ++j)
          row_shape_values.push_back(right_.shape()[row_start + (row[j].first * right_stride_local_)]);

        const size_type col_start = left_start_local_ + k;
        const float threshold_k = TensorImpl_::shape().threshold() / typename SparseShape<T>::value_type(k_);
        // Iterate over the row
        for(size_type i = 0ul; i != col.size(); ++i) {
          // Compute the local, result-tile offset
          const size_type offset = col[i].first * proc_grid_.local_cols();

          // Get the shape data for col_it tile
          const typename SparseShape<T>::value_type col_shape_value =
              left_.shape()[col_start + (col[i].first * left_stride_local_)];

          // Iterate over columns
          for(size_type j = 0ul; j < row.size(); ++j) {
            if((col_shape_value * row_shape_values[j]) < threshold_k)
              continue;

            const size_type reduce_task_index = offset + row[j].first;

            // Skip zero tiles
            if(! reduce_tasks_[reduce_task_index])
              continue;

            if(task)
              task->inc();
            reduce_tasks_[reduce_task_index].add(col[i].second, row[j].second, task);
          }
        }
      }
#endif // TILEDARRAY_DISABLE_TILE_CONTRACTION_FILTER

      void contract(const size_type k, const std::vector<col_datum>& col,
          const std::vector<row_datum>& row, madness::TaskInterface* const task)
      { contract(TensorImpl_::shape(), k, col, row, task); }


      // SUMMA step task -------------------------------------------------------


      /// SUMMA step task

      /// This task will perform a single SUMMA iteration, and start the next
      /// step task.
      class StepTask : public madness::TaskInterface {
      protected:
        // Member variables
        std::shared_ptr<Summa_> owner_; ///< The owner of this task
        World& world_;
        std::vector<col_datum> col_{};
        std::vector<row_datum> row_{};
        FinalizeTask* finalize_task_; ///< The SUMMA finalization task
        StepTask* next_step_task_ = nullptr; ///< The next SUMMA step task
        StepTask* tail_step_task_ = nullptr; ///< The next SUMMA step task

        void get_col(const size_type k) {
          owner_->get_col(k, col_);
          this->notify();
        }

        void get_row(const size_type k) {
          owner_->get_row(k, row_);
          this->notify();
        }

      public:

        StepTask(const std::shared_ptr<Summa_>& owner, int finalize_ndep) :
          madness::TaskInterface(0ul, madness::TaskAttributes::hipri()),
          owner_(owner), world_(owner->world()),
          finalize_task_(new FinalizeTask(owner, finalize_ndep))
        {
          TA_ASSERT(owner_);
          owner_->world().taskq.add(finalize_task_);
        }

        /// Construct the task for the next step

        /// \param parent The previous SUMMA step task
        /// \param ndep The number of dependencies for this task
        StepTask(StepTask* const parent, const int ndep) :
          madness::TaskInterface(ndep, madness::TaskAttributes::hipri()),
          owner_(parent->owner_), world_(parent->world_),
          finalize_task_(parent->finalize_task_)
        {
          TA_ASSERT(parent);
          parent->next_step_task_ = this;
        }

        virtual ~StepTask() { }

        void spawn_get_row_col_tasks(const size_type k) {
          // Submit the task to collect column tiles of left for iteration k
          madness::DependencyInterface::inc();
          world_.taskq.add(this, & StepTask::get_col, k, madness::TaskAttributes::hipri());

          // Submit the task to collect row tiles of right for iteration k
          madness::DependencyInterface::inc();
          world_.taskq.add(this, & StepTask::get_row, k, madness::TaskAttributes::hipri());
        }

        template <typename Derived>
        void make_next_step_tasks(Derived* task, size_type depth) {
          TA_ASSERT(depth > 0);
          // Set the depth to be no greater than the maximum number steps
          if(depth > owner_->k_)
            depth = owner_->k_;

          // Spawn the first (depth - 1) step tasks
          for(; depth > 0ul; --depth) {
            Derived* const next = new Derived(task, 0);
            task = next;
          }

          // Initialize the tail pointer
          task->inc();
          tail_step_task_ = task;
        }

        template <typename Derived, typename GroupType>
        void run(const size_type k, const GroupType& row_group, const GroupType& col_group) {
#ifdef TILEDARRAY_ENABLE_SUMMA_TRACE_STEP
          printf("step:  start rank=%i k=%lu\n", owner_->world().rank(), k);
#endif // TILEDARRAY_ENABLE_SUMMA_TRACE_STEP

          if(k < owner_->k_) {
            // Initialize next tail task and submit next task
            TA_ASSERT(next_step_task_);
            next_step_task_->tail_step_task_ =
                new Derived(static_cast<Derived*>(tail_step_task_), 1);
            world_.taskq.add(next_step_task_);
            next_step_task_ = nullptr;

            // Start broadcast of column and row tiles for this step
            world_.taskq.add(owner_, & Summa_::bcast_col, k, col_, row_group,
                             madness::TaskAttributes::hipri());
            world_.taskq.add(owner_, & Summa_::bcast_row, k, row_, col_group,
                             madness::TaskAttributes::hipri());

            // Submit tasks for the contraction of col and row tiles.
            owner_->contract(k, col_, row_, tail_step_task_);

            // Notify task dependencies
            TA_ASSERT(tail_step_task_);
            tail_step_task_->notify();
            finalize_task_->notify();

          } else if(finalize_task_) {
            // Signal the finalize task so it can run after all non-zero step
            // tasks have completed.
            finalize_task_->notify();

            // Cleanup any remaining step tasks
            StepTask* step_task = next_step_task_;
            while(step_task) {
              StepTask* const next_step_task = step_task->next_step_task_;
              step_task->next_step_task_ = nullptr;
              step_task->finalize_task_ = nullptr;
              world_.taskq.add(step_task);
              step_task = next_step_task;
            }

            tail_step_task_->notify();
          }

#ifdef TILEDARRAY_ENABLE_SUMMA_TRACE_STEP
          printf("step: finish rank=%i k=%lu\n", owner_->world().rank(), k);
#endif // TILEDARRAY_ENABLE_SUMMA_TRACE_STEP
        }

      }; // class StepTask

      class DenseStepTask : public StepTask {
      protected:
        const size_type k_;
        using StepTask::owner_;

      public:
        DenseStepTask(const std::shared_ptr<Summa_>& owner, const size_type depth) :
          StepTask(owner, owner->k_ + 1ul), k_(0)
        {
          StepTask::make_next_step_tasks(this, depth);
          StepTask::spawn_get_row_col_tasks(k_);
        }

        DenseStepTask(DenseStepTask* const parent, const int ndep) :
          StepTask(parent, ndep), k_(parent->k_ + 1ul)
        {
          // Spawn tasks to get k-th row and column tiles
          if(k_ < owner_->k_)
            StepTask::spawn_get_row_col_tasks(k_);
        }

        virtual ~DenseStepTask() { }

        virtual void run(const madness::TaskThreadEnv&) {
          StepTask::template run<DenseStepTask>(k_, owner_->row_group_, owner_->col_group_);
        }
      }; // class DenseStepTask

      class SparseStepTask : public StepTask {
      protected:
        Future<size_type> k_{};
        Future<madness::Group> row_group_{};
        Future<madness::Group> col_group_{};
        using StepTask::owner_;
        using StepTask::world_;
        using StepTask::finalize_task_;
        using StepTask::next_step_task_;

      private:

        /// Spawn task to construct process groups and get tiles.
        void iterate_task(size_type k, const size_type offset) {
          // Search for the next non-zero row and column
          k = owner_->iterate_sparse(k + offset);
          k_.set(k);

          if(k < owner_->k_) {
            // NOTE: The order of task submissions is dependent on the order in
            // which we want the tasks to complete.

            // Spawn tasks to get k-th row and column tiles
            StepTask::spawn_get_row_col_tasks(k);

            // Spawn tasks to construct the row and column broadcast group
            row_group_ = world_.taskq.add(owner_, & Summa_::make_row_group, k,
                madness::TaskAttributes::hipri());
            col_group_ = world_.taskq.add(owner_, & Summa_::make_col_group, k,
                madness::TaskAttributes::hipri());

            // Increment the finalize task dependency counter, which indicates
            // that this task is not the terminating step task.
            TA_ASSERT(finalize_task_);
            finalize_task_->inc();
          }

          madness::DependencyInterface::notify();
        }

      public:

        SparseStepTask(const std::shared_ptr<Summa_>& owner, size_type depth) :
          StepTask(owner, 1ul)
        {
          StepTask::make_next_step_tasks(this, depth);

          // Spawn a task to find the next non-zero iteration
          madness::DependencyInterface::inc();
          world_.taskq.add(this, & SparseStepTask::iterate_task,
              0ul, 0ul, madness::TaskAttributes::hipri());
        }

        SparseStepTask(SparseStepTask* const parent, const int ndep) :
          StepTask(parent, ndep)
        {
          if(parent->k_.probe() && (parent->k_.get() >= owner_->k_)) {
            // Avoid running extra tasks if not needed.
            k_.set(parent->k_.get());
          } else {
            // Spawn a task to find the next non-zero iteration
            madness::DependencyInterface::inc();
            world_.taskq.add(this, & SparseStepTask::iterate_task,
                parent->k_, 1ul, madness::TaskAttributes::hipri());
          }
        }

        virtual ~SparseStepTask() { }

        virtual void run(const madness::TaskThreadEnv&) {
          StepTask::template run<SparseStepTask>(k_, row_group_, col_group_);
        }
      }; // class SparseStepTask

    public:

      /// Constructor

      /// \param left The left-hand argument evaluator
      /// \param right The right-hand argument evaluator
      /// \param world The world where the result lives
      /// \param trange The tiled range object for the result
      /// \param shape The tensor shape object for the result
      /// \param pmap The tile-process map for the result
      /// \param perm The permutation that is applied to result tile indices
      /// \param op The tile transform operation
      /// \param k The number of tiles in the inner dimension
      /// \param proc_grid The process grid that defines the layout of the tiles
      ///                  during the contraction evaluation
      /// \note The trange, shape, and pmap refer to the final,
      ///       permuted, state for the result, NOT to the result during
      ///       the SUMMA evaluation.
      Summa(const left_type& left, const right_type& right,
          World& world, const trange_type trange, const shape_type& shape,
          const std::shared_ptr<pmap_interface>& pmap, const Permutation& perm,
          const op_type& op, const size_type k, const ProcGrid& proc_grid) :
        DistEvalImpl_(world, trange, shape, pmap, perm),
        left_(left), right_(right), op_(op),
        row_group_(), col_group_(),
        k_(k), proc_grid_(proc_grid),
        reduce_tasks_(NULL),
        left_start_local_(proc_grid_.rank_row() * k),
        left_end_(left.size()),
        left_stride_(k),
        left_stride_local_(proc_grid.proc_rows() * k),
        right_stride_(1ul),
        right_stride_local_(proc_grid.proc_cols())
      { }

      virtual ~Summa() { }

      /// Get tile at index \c i

      /// \param i The index of the tile
      /// \return A \c Future to the tile at index i
      /// \throw TiledArray::Exception When tile \c i is owned by a remote node.
      /// \throw TiledArray::Exception When tile \c i a zero tile.
      virtual Future<value_type> get_tile(size_type i) const {
        TA_ASSERT(TensorImpl_::is_local(i));
        TA_ASSERT(! TensorImpl_::is_zero(i));

        const size_type source_index = DistEvalImpl_::perm_index_to_source(i);

        // Compute tile coordinate in tile grid
        const size_type tile_row = source_index / proc_grid_.cols();
        const size_type tile_col = source_index % proc_grid_.cols();
        // Compute process coordinate of tile in the process grid
        const size_type proc_row = tile_row % proc_grid_.proc_rows();
        const size_type proc_col = tile_col % proc_grid_.proc_cols();
        // Compute the process that owns tile
        const ProcessID source = proc_row * proc_grid_.proc_cols() + proc_col;

        const madness::DistributedID key(DistEvalImpl_::id(), i);
        return TensorImpl_::world().gop.template recv<value_type>(source, key);
      }


      /// Discard a tile that is not needed

      /// This function handles the cleanup for tiles that are not needed in
      /// subsequent computation.
      /// \param i The index of the tile
      virtual void discard_tile(size_type i) const { get_tile(i); }

    private:

      /// Adjust iteration depth based on memory constraints

      /// \param depth The unbounded iteration depth
      /// \param left_sparsity The fraction of zero tiles in the left-hand matrix
      /// \param right_sparsity The fraction of zero tiles in the right-hand matrix
      /// \return The memory bounded iteration depth
      /// \thorw TiledArray::Exception When the memory bounded iteration depth
      /// is less than 1.
      size_type mem_bound_depth(size_type depth, const float left_sparsity, const float right_sparsity) {

        // Check if a memory bound has been set
        const size_type available_memory = max_memory_;
        if(available_memory) {

          // Compute the average memory requirement per iteration of this process
          const std::size_t local_memory_per_iter_left =
              (left_.trange().elements_range().volume() / left_.trange().tiles_range().volume()) *
              sizeof(typename numeric_type<typename left_type::eval_type>::type) *
              proc_grid_.local_rows() * (1.0f - left_sparsity);
          const std::size_t local_memory_per_iter_right =
              (right_.trange().elements_range().volume() / right_.trange().tiles_range().volume()) *
              sizeof(typename numeric_type<typename right_type::eval_type>::type) *
              proc_grid_.local_cols() * (1.0f - right_sparsity);

          // Compute the maximum number of iterations based on available memory
          const size_type mem_bound_depth =
              ((local_memory_per_iter_left + local_memory_per_iter_right) /
              available_memory);

          // Check if the memory bounded depth is less than the optimal depth
          if(depth > mem_bound_depth) {

            // Adjust the depth based on the available memory
            switch(mem_bound_depth) {
              case 0:
                // When memory bound depth is
                TA_EXCEPTION("Insufficient memory available for SUMMA");
                break;
              case 1:
                if(TensorImpl_::world().rank() == 0)
                  printf("!! WARNING TiledArray: Memory constraints limit the SUMMA depth depth to 1.\n"
                         "!! WARNING TiledArray: Performance may be slow.\n");
              default:
                depth = mem_bound_depth;
            }
          }
        }

        return depth;
      }

      /// Evaluate the tiles of this tensor

      /// This function will evaluate the children of this distributed evaluator
      /// and evaluate the tiles for this distributed evaluator. It will block
      /// until the tasks for the children are evaluated (not for the tasks of
      /// this object).
      /// \return The number of tiles that will be set by this process
      virtual int internal_eval() {
#ifdef TILEDARRAY_ENABLE_SUMMA_TRACE_EVAL
        printf("eval: start eval children rank=%i\n", TensorImpl_::world().rank());
#endif // TILEDARRAY_ENABLE_SUMMA_TRACE_EVAL

        // Start evaluate child tensors
        left_.eval();
        right_.eval();

#ifdef TILEDARRAY_ENABLE_SUMMA_TRACE_EVAL
        printf("eval: finished eval children rank=%i\n", TensorImpl_::world().rank());
#endif // TILEDARRAY_ENABLE_SUMMA_TRACE_EVAL

        size_type tile_count = 0ul;
        if(proc_grid_.local_size() > 0ul) {
          tile_count = initialize();

          // depth controls the number of simultaneous SUMMA iterations
          // that are scheduled.

          // The optimal depth is equal to the smallest dimension of the process
          // grid, but no less than 2
          size_type depth =
              std::max(ProcGrid::size_type(2), std::min(proc_grid_.proc_rows(), proc_grid_.proc_cols()));

          // Construct the first SUMMA iteration task
          if(TensorImpl_::shape().is_dense()) {
            // We cannot have more iterations than there are blocks in the k
            // dimension
            if(depth > k_) depth = k_;

            // Modify the number of concurrent iterations based on the available
            // memory.
            depth = mem_bound_depth(depth, 0.0f, 0.0f);

            // Enforce user defined depth bound
            if(max_depth_) std::min(depth, max_depth_);

            TensorImpl_::world().taskq.add(new DenseStepTask(shared_from_this(),
                                                             depth));
          } else {
            // Increase the depth based on the amount of sparsity in an iteration.

            // Get the sparsity fractions for the left- and right-hand arguments.
            const float left_sparsity = left_.shape().sparsity();
            const float right_sparsity = right_.shape().sparsity();

            // Compute the fraction of non-zero result tiles in a single SUMMA iteration.
            const float frac_non_zero = (1.0f - std::min(left_sparsity, 0.9f))
                                      * (1.0f - std::min(right_sparsity, 0.9f));

            // Compute the new depth based on sparsity of the arguments
            depth = float(depth) * (1.0f - 1.35638f * std::log2(frac_non_zero)) + 0.5f;

            // We cannot have more iterations than there are blocks in the k
            // dimension
            if(depth > k_) depth = k_;

            // Modify the number of concurrent iterations based on the available
            // memory and sparsity of the argument tensors.
            depth = mem_bound_depth(depth, left_sparsity, right_sparsity);

            // Enforce user defined depth bound
            if(max_depth_) std::min(depth, max_depth_);

            TensorImpl_::world().taskq.add(new SparseStepTask(shared_from_this(),
                                                              depth));
          }
        }

#ifdef TILEDARRAY_ENABLE_SUMMA_TRACE_EVAL
        printf("eval: start wait children rank=%i\n", TensorImpl_::world().rank());
#endif // TILEDARRAY_ENABLE_SUMMA_TRACE_EVAL

        // Wait for child tensors to be evaluated, and process tasks while waiting.
        left_.wait();
        right_.wait();

#ifdef TILEDARRAY_ENABLE_SUMMA_TRACE_EVAL
        printf("eval: finished wait children rank=%i\n", TensorImpl_::world().rank());
#endif // TILEDARRAY_ENABLE_SUMMA_TRACE_EVAL

        return tile_count;
      }

    }; // class Summa


    // Initialize static member variables for Summa

    template <typename Left, typename Right, typename Op, typename Policy>
    typename Summa<Left, Right, Op, Policy>::size_type
    Summa<Left, Right, Op, Policy>::max_depth_ =
        Summa<Left, Right, Op, Policy>::init_max_depth();

    template <typename Left, typename Right, typename Op, typename Policy>
    typename Summa<Left, Right, Op, Policy>::size_type
    Summa<Left, Right, Op, Policy>::max_memory_ =
        Summa<Left, Right, Op, Policy>::init_max_memory();
  } // namespace detail
}  // namespace TiledArray

#endif // TILEDARRAY_DIST_EVAL_CONTRACTION_EVAL_H__INCLUDED<|MERGE_RESOLUTION|>--- conflicted
+++ resolved
@@ -428,22 +428,11 @@
       /// \tparam Tile The input tile type
       /// \param tile The input tile
       /// \return The evaluated version of the lazy tile
-<<<<<<< HEAD
       template <typename Tile>
-      static typename eval_trait<Tile>::type convert_tile_task(const Tile& tile) {
+      static auto convert_tile(const Tile& tile) {
         TiledArray::Cast<typename eval_trait<Tile>::type, Tile> cast;
         return cast(tile);
       }
-
-=======
-      template <typename Tile, bool Nonblocking>
-      static auto convert_tile(const Tile& tile) {
-        using cast_type = typename std::conditional<Nonblocking,
-            Future<typename eval_trait<Tile>::type>,
-            typename eval_trait<Tile>::type>::type;
-        return static_cast<cast_type>(tile);
-      }
->>>>>>> 89ba35b0
 
       /// Conversion function
 
@@ -474,12 +463,8 @@
       get_tile(Arg& arg, const typename Arg::size_type index) {
         using tile_type = typename Arg::value_type;
         using tile_eval_type = typename eval_trait<tile_type>::type;
-        constexpr bool do_nonblocking_cast =
-            std::is_constructible<Future<result_tile_type>, T>::value &&
-            !std::is_same<result_tile_type, T>::value;
         auto convert_tile_fn =
-            &Summa_::template convert_tile<typename Arg::value_type,
-                                           do_nonblocking_cast>;
+            &Summa_::template convert_tile<typename Arg::value_type>;
         return arg.world().taskq.add(convert_tile_fn, arg.get(index),
                                      madness::TaskAttributes::hipri());
       }
