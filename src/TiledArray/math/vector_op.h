/*
 *  This file is a part of TiledArray.
 *  Copyright (C) 2013  Virginia Tech
 *
 *  This program is free software: you can redistribute it and/or modify
 *  it under the terms of the GNU General Public License as published by
 *  the Free Software Foundation, either version 3 of the License, or
 *  (at your option) any later version.
 *
 *  This program is distributed in the hope that it will be useful,
 *  but WITHOUT ANY WARRANTY; without even the implied warranty of
 *  MERCHANTABILITY or FITNESS FOR A PARTICULAR PURPOSE.  See the
 *  GNU General Public License for more details.
 *
 *  You should have received a copy of the GNU General Public License
 *  along with this program.  If not, see <http://www.gnu.org/licenses/>.
 *
 *  justus
 *  Department of Chemistry, Virginia Tech
 *
 *  vector_op.h
 *  Nov 17, 2013
 *
 */

#ifndef TILEDARRAY_MATH_VECTOR_OP_H__INCLUDED
#define TILEDARRAY_MATH_VECTOR_OP_H__INCLUDED

#ifndef TILEDARRAY_LOOP_UNWIND
#define TILEDARRAY_LOOP_UNWIND 8
#else

#if TILEDARRAY_LOOP_UNWIND != 1 || TILEDARRAY_LOOP_UNWIND != 2 || \
    TILEDARRAY_LOOP_UNWIND != 4 || TILEDARRAY_LOOP_UNWIND != 8 || \
    TILEDARRAY_LOOP_UNWIND != 16 || TILEDARRAY_LOOP_UNWIND != 32 || \
    TILEDARRAY_LOOP_UNWIND != 64 || TILEDARRAY_LOOP_UNWIND != 128 || \
    TILEDARRAY_LOOP_UNWIND != 256 || TILEDARRAY_LOOP_UNWIND != 512 || \
    TILEDARRAY_LOOP_UNWIND != 1024

#error TILEDARRAY_LOOP_UNWIND must be a power of 2 and less than or equal to 1024

#endif

#endif // TILEDARRAY_LOOP_UNWIND

#include <TiledArray/math/math.h>
#include <TiledArray/math/eigen.h>
<<<<<<< HEAD
#include <world/enable_if.h>
=======
#include <TiledArray/madness.h>
>>>>>>> 399d0d77
#include <stdint.h>

// Add macro TILEDARRAY_FORCE_INLINE which does as the name implies.
#if (defined _MSC_VER) || (defined __INTEL_COMPILER)

#define TILEDARRAY_FORCE_INLINE __forceinline

#elif(__clang__)

#define TILEDARRAY_FORCE_INLINE __attribute__((always_inline)) inline

#elif defined(__GNUC__)

#if (__GNUC__ >= 4)
#define TILEDARRAY_FORCE_INLINE __attribute__((always_inline)) inline
#else
#define TILEDARRAY_FORCE_INLINE inline
#endif // (__GNUC__ >= 4)

#else

#define TILEDARRAY_FORCE_INLINE inline

#endif


namespace TiledArray {
  namespace math {

    template <std::size_t N>
    struct VectorOpUnwind;

    /// Vector loop unwind helper class

    /// This object will unwind \c 1 step of a vector operation loop, and
    /// terminate the loop
    template <>
    struct VectorOpUnwind<0ul> {

      static const std::size_t offset = TILEDARRAY_LOOP_UNWIND - 1ul;

      template <typename Arg, typename Result>
      static TILEDARRAY_FORCE_INLINE void
      copy(const Arg* restrict const arg, Result* restrict const result) {
        result[offset] = arg[offset];
      }

      template <typename Arg, typename Result>
      static TILEDARRAY_FORCE_INLINE void
      fill(const Arg& restrict arg, Result* restrict const result) {
        result[offset] = arg;
      }

      template <typename Arg, typename Result>
      static TILEDARRAY_FORCE_INLINE void
      scatter(const Arg* restrict const arg, Result* restrict const result, const std::size_t stride) {
        *result = arg[offset];
      }

      template <typename Arg, typename Result>
      static TILEDARRAY_FORCE_INLINE void
      gather(const Arg* restrict const arg, Result* restrict const result, const std::size_t stride) {
        result[offset] = *arg;
      }

      template <typename Left, typename Right, typename Result, typename Op>
      static TILEDARRAY_FORCE_INLINE void
      binary(const Left* restrict const left, const Right* restrict const right,
          Result* restrict const result, const Op& op)
      {
        result[offset] = op(left[offset], right[offset]);
      }

      template <typename Arg, typename Result, typename Op>
      static TILEDARRAY_FORCE_INLINE void
      binary(const Arg* restrict const arg, Result* restrict const result, const Op& op) {
        op(result[offset], arg[offset]);
      }

      template <typename Arg, typename Result, typename Op>
      static TILEDARRAY_FORCE_INLINE void
      unary(const Arg* restrict const arg, Result* restrict const result, const Op& op) {
        result[offset] = op(arg[offset]);
      }

      template <typename Result, typename Op>
      static TILEDARRAY_FORCE_INLINE void
      unary(Result* restrict const result, const Op& op) {
        op(result[offset]);
      }

      template <typename Left, typename Right, typename Result, typename Op>
      static TILEDARRAY_FORCE_INLINE
      typename madness::disable_if<std::is_pointer<Result> >::type
      reduce(const Left* restrict const left, const Right* restrict const right,
          Result& restrict result, const Op& op)
      {
        op(result, left[offset], right[offset]);
      }

      template <typename Arg, typename Result, typename Op>
      static TILEDARRAY_FORCE_INLINE
      typename madness::disable_if<std::is_pointer<Result> >::type
      reduce(const Arg* restrict const arg, Result& restrict result, const Op& op) {
        op(result, arg[offset]);
      }

      template <typename Left, typename Right, typename Result, typename Op>
      static TILEDARRAY_FORCE_INLINE void
      reduce(const Left* restrict const left, const Right* restrict const right,
          Result* restrict result, const Op& op)
      {
        op(result[offset], left[offset], right[offset]);
      }

      template <typename Arg, typename Result, typename Op>
      static TILEDARRAY_FORCE_INLINE void
      reduce(const Arg* restrict const arg, Result* restrict result, const Op& op) {
        op(result[offset], arg[offset]);
      }

      template <typename Arg, typename Result>
      static TILEDARRAY_FORCE_INLINE void
      uninitialized_copy(const Arg* restrict const arg, Result* restrict const result) {
        new(result) Result(arg[offset]);
      }

      template <typename Arg, typename Result>
      static TILEDARRAY_FORCE_INLINE void
      uninitialized_fill(const Arg& restrict arg, Result* restrict const result) {
        new(result) Result(arg);
      }

      template <typename Left, typename Right, typename Result, typename Op>
      static TILEDARRAY_FORCE_INLINE void
      uninitialized_binary(const Left* restrict const left, const Right* restrict const right,
          Result* restrict const result, const Op& op)
      {
        new(result) Result(op(left[offset], right[offset]));
      }

      template <typename Arg, typename Result, typename Op>
      static TILEDARRAY_FORCE_INLINE void
      uninitialized_unary(const Arg* restrict const arg, Result* restrict const result, const Op& op) {
        new(result) Result(op(arg[offset]));
      }

      template <typename Arg>
      static TILEDARRAY_FORCE_INLINE void
      destroy(Arg* restrict const arg) {
        arg[offset].~Arg();
      }

    }; //  struct VectorOpUnwind

    /// Vector loop unwind helper class

    /// This object will unwind \c N steps of a vector operation loop.
    /// \tparam N The number of steps to unwind
    template <std::size_t N>
    struct VectorOpUnwind : public VectorOpUnwind<N - 1ul> {

      typedef VectorOpUnwind<N - 1ul> VectorOpUnwindN1;

      static const std::size_t offset = TILEDARRAY_LOOP_UNWIND - N - 1ul;

      template <typename Arg, typename Result>
      static TILEDARRAY_FORCE_INLINE void
      copy(const Arg* restrict const arg, Result* restrict const result) {
        result[offset] = arg[offset];
        VectorOpUnwindN1::copy(arg, result);
      }

      template <typename Arg, typename Result>
      static TILEDARRAY_FORCE_INLINE void
      fill(const Arg& restrict arg, Result* restrict const result) {
        result[offset] = arg;
        VectorOpUnwindN1::fill(arg, result);
      }

      template <typename Arg, typename Result>
      static TILEDARRAY_FORCE_INLINE void
      scatter(const Arg* restrict const arg, Result* restrict const result, const std::size_t stride) {
        *result = arg[offset];
        VectorOpUnwindN1::scatter(arg, result + stride, stride);
      }

      template <typename Arg, typename Result>
      static TILEDARRAY_FORCE_INLINE void
      gather(const Arg* restrict const arg, Result* restrict const result, const std::size_t stride) {
        result[offset] = *arg;
        VectorOpUnwindN1::gather(arg + stride, result, stride);
      }

      template <typename Left, typename Right, typename Result, typename Op>
      static TILEDARRAY_FORCE_INLINE void
      binary(const Left* restrict const left, const Right* restrict const right,
          Result* restrict const result, const Op& op)
      {
        result[offset] = op(left[offset], right[offset]);
        VectorOpUnwindN1::binary(left, right, result, op);
      }

      template <typename Arg, typename Result, typename Op>
      static void TILEDARRAY_FORCE_INLINE
      binary(const Arg* restrict const arg, Result* restrict const result, const Op& op) {
        op(result[offset], arg[offset]);
        VectorOpUnwindN1::binary(arg, result, op);
      }

      template <typename Arg, typename Result, typename Op>
      static TILEDARRAY_FORCE_INLINE void
      unary(const Arg* restrict const arg, Result* restrict const result, const Op& op) {
        result[offset] = op(arg[offset]);
        VectorOpUnwindN1::unary(arg, result, op);
      }

      template <typename Result, typename Op>
      static void TILEDARRAY_FORCE_INLINE
      unary(Result* restrict const result, const Op& op) {
        op(result[offset]);
        VectorOpUnwindN1::unary(result, op);
      }

      template <typename Left, typename Right, typename Result, typename Op>
      static TILEDARRAY_FORCE_INLINE
      typename madness::disable_if<std::is_pointer<Result> >::type
      reduce(const Left* restrict const left, const Right* restrict const right,
          Result& restrict result, const Op& op)
      {
        op(result, left[offset], right[offset]);
        VectorOpUnwindN1::reduce(left, right, result, op);
      }

      template <typename Arg, typename Result, typename Op>
      static TILEDARRAY_FORCE_INLINE
      typename madness::disable_if<std::is_pointer<Result> >::type
      reduce(const Arg* restrict const arg, Result& restrict result, const Op& op) {
        op(result, arg[offset]);
        VectorOpUnwindN1::reduce(arg, result, op);
      }

      template <typename Left, typename Right, typename Result, typename Op>
      static TILEDARRAY_FORCE_INLINE void
      reduce(const Left* restrict const left, const Right* restrict const right,
          Result* restrict result, const Op& op)
      {
        op(result[offset], left[offset], right[offset]);
        VectorOpUnwindN1::reduce(left, right, result, op);
      }

      template <typename Arg, typename Result, typename Op>
      static TILEDARRAY_FORCE_INLINE void
      reduce(const Arg* restrict const arg, Result* restrict result, const Op& op) {
        op(result[offset], arg[offset]);
        VectorOpUnwindN1::reduce(arg, result, op);
      }

      template <typename Arg, typename Result>
      static TILEDARRAY_FORCE_INLINE void
      uninitialized_copy(const Arg* restrict const arg, Result* restrict const result) {
        new(result) Result(arg[offset]);
        VectorOpUnwindN1::uninitialized_copy(arg, result + 1);
      }

      template <typename Arg, typename Result>
      static TILEDARRAY_FORCE_INLINE void
      uninitialized_fill(const Arg& restrict arg, Result* restrict const result) {
        new(result) Result(arg);
        VectorOpUnwindN1::uninitialized_fill(arg, result + 1);
      }

      template <typename Left, typename Right, typename Result, typename Op>
      static TILEDARRAY_FORCE_INLINE void
      uninitialized_binary(const Left* restrict const left, const Right* restrict const right,
          Result* restrict const result, const Op& op)
      {
        new(result) Result(op(left[offset], right[offset]));
        VectorOpUnwindN1::uninitialized_binary(left, right, result + 1, op);
      }

      template <typename Arg, typename Result, typename Op>
      static TILEDARRAY_FORCE_INLINE void
      uninitialized_unary(const Arg* restrict const arg, Result* restrict const result, const Op& op) {
        new(result) Result(op(arg[offset]));
        VectorOpUnwindN1::uninitialized_unary(arg, result + 1, op);
      }

      template <typename Arg>
      static TILEDARRAY_FORCE_INLINE void
      destroy(Arg* restrict const arg) {
        arg[offset].~Arg();
        VectorOpUnwindN1::destroy(arg);
      }

    }; //  struct VectorOpUnwind

    typedef VectorOpUnwind<TILEDARRAY_LOOP_UNWIND - 1> VecOpUnwindN;
    typedef std::integral_constant<std::size_t, ~std::size_t(TILEDARRAY_LOOP_UNWIND - 1ul)> index_mask;


    template <typename Arg, typename Result, typename Op>
    void binary_vector_op(const std::size_t n, const Arg* restrict const arg,
        Result* restrict const result, const Op& op)
    {
      std::size_t i = 0ul;

#if TILEDARRAY_LOOP_UNWIND > 1

      // Compute block iteration limit
      const std::size_t nx = n & index_mask::value;

      for(; i < nx; i += TILEDARRAY_LOOP_UNWIND) {
        Result* restrict const result_i = result + i;

        Result result_block[TILEDARRAY_LOOP_UNWIND];
        VecOpUnwindN::copy(result_i, result_block);
        Arg arg_block[TILEDARRAY_LOOP_UNWIND];
        VecOpUnwindN::copy(arg + i, arg_block);

        VecOpUnwindN::binary(arg_block, result_block, op);

        VecOpUnwindN::copy(result_block, result_i);

      }

#endif // TILEDARRAY_LOOP_UNWIND > 1

      for(; i < n; ++i) {

        Result result_block = result[i];
        const Arg arg_block = arg[i];

        op(result_block, arg_block);

        result[i] = result_block;
      }
    }

    template <typename Left, typename Right, typename Result, typename Op>
    void binary_vector_op(const std::size_t n, const Left* restrict const left,
        const Right* restrict const right, Result* restrict const result, const Op& op)
    {
      std::size_t i = 0ul;

#if TILEDARRAY_LOOP_UNWIND > 1

      // Compute block iteration limit
      const std::size_t nx = n & index_mask::value;

      for(; i < nx; i += TILEDARRAY_LOOP_UNWIND) {

        Left left_block[TILEDARRAY_LOOP_UNWIND];
        VecOpUnwindN::copy(left + i, left_block);
        Right right_block[TILEDARRAY_LOOP_UNWIND];
        VecOpUnwindN::copy(right + i, right_block);

        Result result_block[TILEDARRAY_LOOP_UNWIND];
        VecOpUnwindN::binary(left_block, right_block, result_block, op);

        VecOpUnwindN::copy(result_block, result + i);
      }

#endif // TILEDARRAY_LOOP_UNWIND > 1

      for(; i < n; ++i) {

        const Left left_i = left[i];
        const Right right_i = right[i];

        const Result temp_i = op(left_i, right_i);

        result[i] = temp_i;

      }
    }

    template <typename Result, typename Op>
    void unary_vector_op(const std::size_t n, Result* restrict const result, const Op& op) {
      std::size_t i = 0ul;

#if TILEDARRAY_LOOP_UNWIND > 1

      // Compute block iteration limit
      const std::size_t nx = n & index_mask::value;

      for(; i < nx; i += 8ul) {
        Result* restrict const result_i = result + i;

        Result result_block[TILEDARRAY_LOOP_UNWIND];
        VecOpUnwindN::copy(result_i, result_block);

        VecOpUnwindN::unary(result_block, op);

        VecOpUnwindN::copy(result_block, result_i);

      }

#endif // TILEDARRAY_LOOP_UNWIND > 1

      for(; i < n; ++i) {

        Result temp_i = result[i];

        op(temp_i);

        result[i] = temp_i;

      }
    }

    template <typename Arg, typename Result, typename Op>
    void unary_vector_op(const std::size_t n, const Arg* restrict const arg,
        Result* restrict const result, const Op& op)
    {
      std::size_t i = 0ul;

#if TILEDARRAY_LOOP_UNWIND > 1

      // Compute block iteration limit
      const std::size_t nx = n & index_mask::value;

      for(; i < nx; i += TILEDARRAY_LOOP_UNWIND) {

        Arg arg_block[TILEDARRAY_LOOP_UNWIND];
        VecOpUnwindN::copy(arg + i, arg_block);

        Result result_block[TILEDARRAY_LOOP_UNWIND];
        VecOpUnwindN::unary(arg_block, result_block, op);

        VecOpUnwindN::copy(result_block, result + i);

      }

#endif // TILEDARRAY_LOOP_UNWIND > 1

      for(; i < n; ++i) {

        const Arg arg_i = arg[i];

        const Result temp_i = op(arg_i);

        result[i] = temp_i;
      }
    }

    template <typename Arg, typename Result>
    typename madness::disable_if_c<std::is_same<Arg, Result>::value && std::is_scalar<Arg>::value>::type
    copy_vector(const std::size_t n, const Arg* restrict const arg,
        Result* restrict const result)
    {
      std::size_t i = 0ul;

#if TILEDARRAY_LOOP_UNWIND > 1

      // Compute block iteration limit
      const std::size_t nx = n & index_mask::value;

      for(; i < nx; i += TILEDARRAY_LOOP_UNWIND)
        VecOpUnwindN::copy(arg + i, result + i);


#endif // TILEDARRAY_LOOP_UNWIND > 1

      for(; i < n; ++i)
        result[i] = arg[i];
    }

    template <typename T>
    inline typename madness::enable_if<std::is_scalar<T> >::type
    copy_vector(const std::size_t n, const T* restrict const arg, T* restrict const result) {
      std::memcpy(result, arg, n * sizeof(T));
    }

    template <typename Arg, typename Result>
    void fill_vector(const std::size_t n, const Arg& restrict arg, Result* restrict const result) {
      std::size_t i = 0ul;

#if TILEDARRAY_LOOP_UNWIND > 1

      // Compute block iteration limit
      const std::size_t nx = n & index_mask::value;

      for(; i < nx; i += TILEDARRAY_LOOP_UNWIND)
        VecOpUnwindN::fill(arg, result + i);


#endif // TILEDARRAY_LOOP_UNWIND > 1

      for(; i < n; ++i)
        result[i] = arg;
    }


    template <typename Arg, typename Result>
    typename madness::disable_if_c<std::is_scalar<Arg>::value && std::is_scalar<Result>::value>::type
    uninitialized_copy_vector(const std::size_t n, const Arg* restrict const arg,
        Result* restrict const result)
    {
      std::size_t i = 0ul;

#if TILEDARRAY_LOOP_UNWIND > 1

      // Compute block iteration limit
      const std::size_t nx = n & index_mask::value;

      for(; i < nx; i += TILEDARRAY_LOOP_UNWIND)
        VecOpUnwindN::uninitialized_copy(arg + i, result + i);

#endif // TILEDARRAY_LOOP_UNWIND > 1

      for(; i < n; ++i)
        new(result + i) Result(arg[i]);
    }

    template <typename Arg, typename Result>
    inline typename madness::enable_if_c<std::is_scalar<Arg>::value && std::is_scalar<Result>::value>::type
    uninitialized_copy_vector(const std::size_t n, const Arg* restrict const arg, Result* restrict const result) {
      copy_vector(n, arg, result);
    }

    template <typename Arg, typename Result>
    typename madness::disable_if_c<std::is_scalar<Arg>::value && std::is_scalar<Result>::value>::type
    uninitialized_fill_vector(const std::size_t n, const Arg& restrict arg,
        Result* restrict const result)
    {
      std::size_t i = 0ul;

#if TILEDARRAY_LOOP_UNWIND > 1

      // Compute block iteration limit
      const std::size_t nx = n & index_mask::value;

      for(; i < nx; i += TILEDARRAY_LOOP_UNWIND)
        VecOpUnwindN::uninitialized_fill(arg, result + i);

#endif // TILEDARRAY_LOOP_UNWIND > 1

      for(; i < n; ++i)
        new(result + i) Result(arg);
    }


    template <typename Arg, typename Result>
    inline typename madness::enable_if_c<std::is_scalar<Arg>::value && std::is_scalar<Result>::value>::type
    uninitialized_fill_vector(const std::size_t n, const Arg& restrict arg,
        Result* restrict const result)
    { fill_vector(n, arg, result); }


    template <typename Arg>
    typename madness::disable_if<std::is_scalar<Arg> >::type
    destroy_vector(const std::size_t n, const Arg* restrict const arg) {
      std::size_t i = 0ul;

#if TILEDARRAY_LOOP_UNWIND > 1

      // Compute block iteration limit
      const std::size_t nx = n & index_mask::value;

      for(; i < nx; i += TILEDARRAY_LOOP_UNWIND)
        VecOpUnwindN::destroy(arg + i);

#endif // TILEDARRAY_LOOP_UNWIND > 1

      for(; i < n; ++i)
        arg[i].~Arg();
    }

    template <typename Arg>
    inline typename madness::enable_if<std::is_scalar<Arg> >::type
    destroy_vector(const std::size_t, const Arg* restrict const) { }


    template <typename Arg, typename Result, typename Op>
    typename madness::disable_if_c<std::is_scalar<Arg>::value && std::is_scalar<Result>::value>::type
    uninitialized_unary_vector_op(const std::size_t n, const Arg* restrict const arg,
        Result* restrict const result, const Op& op)
    {
      std::size_t i = 0ul;

#if TILEDARRAY_LOOP_UNWIND > 1

      // Compute block iteration limit
      const std::size_t nx = n & index_mask::value;

      for(; i < nx; i += TILEDARRAY_LOOP_UNWIND) {

        Arg arg_block[TILEDARRAY_LOOP_UNWIND];
        VecOpUnwindN::copy(arg + i, arg_block);

        Result result_block[TILEDARRAY_LOOP_UNWIND];
        VecOpUnwindN::uninitialized_unary(arg_block, result_block, op);

        VecOpUnwindN::copy(result_block, result + i);

      }

#endif // TILEDARRAY_LOOP_UNWIND > 1

      for(; i < n; ++i) {

        const Arg arg_i = arg[i];

        const Result temp_i = op(arg_i);

        new(result + i) Result(temp_i);
      }
    }

    template <typename Arg, typename Result, typename Op>
    inline typename madness::enable_if_c<std::is_scalar<Arg>::value && std::is_scalar<Result>::value>::type
    uninitialized_unary_vector_op(const std::size_t n, const Arg* restrict const arg,
        Result* restrict const result, const Op& op)
    {
      unary_vector_op(n, arg, result, op);
    }


    template <typename Left, typename Right, typename Result, typename Op>
    typename madness::disable_if_c<std::is_scalar<Left>::value &&
        std::is_scalar<Right>::value && std::is_scalar<Result>::value>::type
    uninitialized_binary_vector_op(const std::size_t n, const Left* restrict const left,
        const Right* restrict const right, Result* restrict const result, const Op& op)
    {
      std::size_t i = 0ul;

#if TILEDARRAY_LOOP_UNWIND > 1

      // Compute block iteration limit
      const std::size_t nx = n & index_mask::value;

      for(; i < nx; i += TILEDARRAY_LOOP_UNWIND) {

        Left left_block[TILEDARRAY_LOOP_UNWIND];
        VecOpUnwindN::copy(left + i, left_block);
        Right right_block[TILEDARRAY_LOOP_UNWIND];
        VecOpUnwindN::copy(right + i, right_block);

        Result result_block[TILEDARRAY_LOOP_UNWIND];
        VecOpUnwindN::uninitialized_binary(left_block, right_block, result_block, op);

        VecOpUnwindN::copy(result_block, result + i);
      }

#endif // TILEDARRAY_LOOP_UNWIND > 1

      for(; i < n; ++i) {

        const Left left_i = left[i];
        const Right right_i = right[i];

        const Result temp_i = op(left_i, right_i);

        new(result + i) Result(temp_i);

      }
    }

    template <typename Left, typename Right, typename Result, typename Op>
    typename madness::enable_if_c<std::is_scalar<Left>::value &&
        std::is_scalar<Right>::value && std::is_scalar<Result>::value>::type
    uninitialized_binary_vector_op(const std::size_t n, const Left* restrict const left,
        const Right* restrict const right, Result* restrict const result, const Op& op)
    {
      binary_vector_op(n, left, right, result, op);
    }

    template <typename Left, typename Right, typename Result, typename Op>
    typename madness::disable_if<std::is_pointer<Result> >::type
    reduce_vector_op(const std::size_t n, const Left* restrict const left,
        const Right* restrict const right, Result& restrict result, const Op& op)
    {
      std::size_t i = 0ul;

#if TILEDARRAY_LOOP_UNWIND > 1

      // Compute block iteration limit
      const std::size_t nx = n & index_mask::value;

      for(; i < nx; i += 8ul) {

        Left left_block[TILEDARRAY_LOOP_UNWIND];
        VecOpUnwindN::copy(left + i, left_block);
        Right right_block[TILEDARRAY_LOOP_UNWIND];
        VecOpUnwindN::copy(right + i, right_block);

        VecOpUnwindN::reduce(left_block, right_block, result, op);

      }

#endif // TILEDARRAY_LOOP_UNWIND > 1

      for(; i < n; ++i) {

        const Left left_block = left[i];
        const Right right_block = right[i];

        op(result, left_block, right_block);

      }
    }

    template <typename Arg, typename Result, typename Op>
    typename madness::disable_if<std::is_pointer<Result> >::type
    reduce_vector_op(const std::size_t n, const Arg* restrict const arg,
        Result& restrict result, const Op& op)
    {
      std::size_t i = 0ul;

#if TILEDARRAY_LOOP_UNWIND > 1

      // Compute block iteration limit
      const std::size_t nx = n & index_mask::value;

      for(; i < nx; i += TILEDARRAY_LOOP_UNWIND) {

        Arg arg_block[TILEDARRAY_LOOP_UNWIND];
        VecOpUnwindN::copy(arg + i, arg_block);

        VecOpUnwindN::reduce(arg_block, result, op);

      }

#endif // TILEDARRAY_LOOP_UNWIND > 1

      for(; i < n; ++i) {

        const Arg arg_i = arg[i];

        op(result, arg_i);

      }
    }


    template <typename Left, typename Right, typename Result, typename Op>
    void reduce_vector_op(const std::size_t n, const Left* restrict const left,
        const Right* restrict const right, Result* restrict result, const Op& op)
    {
      std::size_t i = 0ul;

#if TILEDARRAY_LOOP_UNWIND > 1

      // Compute block iteration limit
      const std::size_t nx = n & index_mask::value;

      for(; i < nx; i += 8ul) {

        Result result_block[TILEDARRAY_LOOP_UNWIND];
        VecOpUnwindN::copy(result + i, result_block);
        Left left_block[TILEDARRAY_LOOP_UNWIND];
        VecOpUnwindN::copy(left + i, left_block);
        Right right_block[TILEDARRAY_LOOP_UNWIND];
        VecOpUnwindN::copy(right + i, right_block);

        VecOpUnwindN::reduce(left_block, right_block, static_cast<Result*>(result_block), op);

        VecOpUnwindN::copy(result_block, result + i);
      }

#endif // TILEDARRAY_LOOP_UNWIND > 1

      for(; i < n; ++i) {

        Result result_block = result[i];
        const Left left_block = left[i];
        const Right right_block = right[i];

        op(result_block, left_block, right_block);

        result[i] = result_block;

      }
    }

    template <typename Arg, typename Result, typename Op>
    void reduce_vector_op(const std::size_t n, const Arg* restrict const arg,
        Result* restrict result, const Op& op)
    {
      std::size_t i = 0ul;

#if TILEDARRAY_LOOP_UNWIND > 1

      // Compute block iteration limit
      const std::size_t nx = n & index_mask::value;

      for(; i < nx; i += TILEDARRAY_LOOP_UNWIND) {

        Result result_block[TILEDARRAY_LOOP_UNWIND];
        VecOpUnwindN::copy(result + i, result_block);
        Arg arg_block[TILEDARRAY_LOOP_UNWIND];
        VecOpUnwindN::copy(arg + i, arg_block);

        VecOpUnwindN::reduce(arg_block, static_cast<Result*>(result_block), op);

        VecOpUnwindN::copy(result_block, result + i);
      }

#endif // TILEDARRAY_LOOP_UNWIND > 1

      for(; i < n; ++i) {

        Result result_block = result[i];
        const Arg arg_i = arg[i];

        op(result_block, arg_i);

        result[i] = result_block;

      }
    }

  }  // namespace math
} // namespace TiledArray

#endif // TILEDARRAY_MATH_VECTOR_OP_H__INCLUDED<|MERGE_RESOLUTION|>--- conflicted
+++ resolved
@@ -45,11 +45,7 @@
 
 #include <TiledArray/math/math.h>
 #include <TiledArray/math/eigen.h>
-<<<<<<< HEAD
-#include <world/enable_if.h>
-=======
 #include <TiledArray/madness.h>
->>>>>>> 399d0d77
 #include <stdint.h>
 
 // Add macro TILEDARRAY_FORCE_INLINE which does as the name implies.
